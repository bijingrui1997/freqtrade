# pragma pylint: disable=missing-docstring, W0212, line-too-long, C0103, unused-argument

import json
import math
import random
from copy import deepcopy
from typing import List
from unittest.mock import MagicMock

import numpy as np
import pandas as pd
from arrow import Arrow

from freqtrade import optimize
from freqtrade.analyze import Analyze
from freqtrade.arguments import Arguments
from freqtrade.optimize.backtesting import Backtesting, start, setup_configuration
from freqtrade.tests.conftest import log_has


def get_args(args) -> List[str]:
    return Arguments(args, '').get_parsed_arg()


def trim_dictlist(dict_list, num):
    new = {}
    for pair, pair_data in dict_list.items():
        new[pair] = pair_data[num:]
    return new


def load_data_test(what):
    timerange = ((None, 'line'), None, -100)
    data = optimize.load_data(None, ticker_interval='1m',
                              pairs=['UNITTEST/BTC'], timerange=timerange)
    pair = data['UNITTEST/BTC']
    datalen = len(pair)
    # Depending on the what parameter we now adjust the
    # loaded data looks:
    # pair :: [[    1509836520000,   unix timestamp in ms
    #               0.00162008,      open
    #               0.00162008,      high
    #               0.00162008,      low
    #               0.00162008,      close
    #               108.14853839     base volume
    #           ]]
    base = 0.001
    if what == 'raise':
        return {'UNITTEST/BTC': [
            [
                pair[x][0],  # Keep old dates
                x * base,  # But replace O,H,L,C
                x * base + 0.0001,
                x * base - 0.0001,
                x * base,
                pair[x][5],  # Keep old volume
            ] for x in range(0, datalen)
        ]}
    if what == 'lower':
        return {'UNITTEST/BTC': [
            [
                pair[x][0],  # Keep old dates
                1 - x * base,  # But replace O,H,L,C
                1 - x * base + 0.0001,
                1 - x * base - 0.0001,
                1 - x * base,
                pair[x][5]  # Keep old volume
            ] for x in range(0, datalen)
        ]}
    if what == 'sine':
        hz = 0.1  # frequency
        return {'UNITTEST/BTC': [
            [
                pair[x][0],  # Keep old dates
                math.sin(x * hz) / 1000 + base,  # But replace O,H,L,C
                math.sin(x * hz) / 1000 + base + 0.0001,
                math.sin(x * hz) / 1000 + base - 0.0001,
                math.sin(x * hz) / 1000 + base,
                pair[x][5]  # Keep old volume
            ] for x in range(0, datalen)
        ]}
    return data


def simple_backtest(config, contour, num_results, mocker) -> None:
    mocker.patch('freqtrade.exchange.validate_pairs', MagicMock(return_value=True))
    backtesting = Backtesting(config)

    data = load_data_test(contour)
    processed = backtesting.tickerdata_to_dataframe(data)
    assert isinstance(processed, dict)
    results = backtesting.backtest(
        {
            'stake_amount': config['stake_amount'],
            'processed': processed,
            'max_open_trades': 1,
            'realistic': True
        }
    )
    # results :: <class 'pandas.core.frame.DataFrame'>
    assert len(results) == num_results


def mocked_load_data(datadir, pairs=[], ticker_interval='0m', refresh_pairs=False, timerange=None):
    tickerdata = optimize.load_tickerdata_file(datadir, 'UNITTEST/BTC', '1m', timerange=timerange)
    pairdata = {'UNITTEST/BTC': tickerdata}
    return pairdata


# use for mock freqtrade.exchange.get_ticker_history'
def _load_pair_as_ticks(pair, tickfreq):
    ticks = optimize.load_data(None, ticker_interval=tickfreq, pairs=[pair])
    ticks = trim_dictlist(ticks, -200)
    return ticks[pair]


# FIX: fixturize this?
def _make_backtest_conf(mocker, conf=None, pair='UNITTEST/BTC', record=None):
    data = optimize.load_data(None, ticker_interval='8m', pairs=[pair])
    data = trim_dictlist(data, -200)
    mocker.patch('freqtrade.exchange.validate_pairs', MagicMock(return_value=True))
    backtesting = Backtesting(conf)
    return {
        'stake_amount': conf['stake_amount'],
        'processed': backtesting.tickerdata_to_dataframe(data),
        'max_open_trades': 10,
        'realistic': True,
        'record': record
    }


def _trend(signals, buy_value, sell_value):
    n = len(signals['low'])
    buy = np.zeros(n)
    sell = np.zeros(n)
    for i in range(0, len(signals['buy'])):
        if random.random() > 0.5:  # Both buy and sell signals at same timeframe
            buy[i] = buy_value
            sell[i] = sell_value
    signals['buy'] = buy
    signals['sell'] = sell
    return signals


def _trend_alternate(dataframe=None):
    signals = dataframe
    low = signals['low']
    n = len(low)
    buy = np.zeros(n)
    sell = np.zeros(n)
    for i in range(0, len(buy)):
        if i % 2 == 0:
            buy[i] = 1
        else:
            sell[i] = 1
    signals['buy'] = buy
    signals['sell'] = sell
    return dataframe


# Unit tests
def test_setup_configuration_without_arguments(mocker, default_conf, caplog) -> None:
    """
    Test setup_configuration() function
    """
    mocker.patch('freqtrade.configuration.open', mocker.mock_open(
        read_data=json.dumps(default_conf)
    ))

    args = [
        '--config', 'config.json',
        '--strategy', 'DefaultStrategy',
        'backtesting'
    ]

    config = setup_configuration(get_args(args))
    assert 'max_open_trades' in config
    assert 'stake_currency' in config
    assert 'stake_amount' in config
    assert 'exchange' in config
    assert 'pair_whitelist' in config['exchange']
    assert 'datadir' in config
    assert log_has(
        'Parameter --datadir detected: {} ...'.format(config['datadir']),
        caplog.record_tuples
    )
    assert 'ticker_interval' in config
    assert not log_has('Parameter -i/--ticker-interval detected ...', caplog.record_tuples)

    assert 'live' not in config
    assert not log_has('Parameter -l/--live detected ...', caplog.record_tuples)

    assert 'realistic_simulation' not in config
    assert not log_has('Parameter --realistic-simulation detected ...', caplog.record_tuples)

    assert 'refresh_pairs' not in config
    assert not log_has('Parameter -r/--refresh-pairs-cached detected ...', caplog.record_tuples)

    assert 'timerange' not in config
    assert 'export' not in config


def test_setup_configuration_with_arguments(mocker, default_conf, caplog) -> None:
    """
    Test setup_configuration() function
    """
    mocker.patch('freqtrade.configuration.open', mocker.mock_open(
        read_data=json.dumps(default_conf)
    ))

    args = [
        '--config', 'config.json',
        '--strategy', 'DefaultStrategy',
        '--datadir', '/foo/bar',
        'backtesting',
        '--ticker-interval', '1m',
        '--live',
        '--realistic-simulation',
        '--refresh-pairs-cached',
        '--timerange', ':100',
        '--export', '/bar/foo'
    ]

    config = setup_configuration(get_args(args))
    assert 'max_open_trades' in config
    assert 'stake_currency' in config
    assert 'stake_amount' in config
    assert 'exchange' in config
    assert 'pair_whitelist' in config['exchange']
    assert 'datadir' in config
    assert log_has(
        'Parameter --datadir detected: {} ...'.format(config['datadir']),
        caplog.record_tuples
    )
    assert 'ticker_interval' in config
    assert log_has('Parameter -i/--ticker-interval detected ...', caplog.record_tuples)
    assert log_has(
        'Using ticker_interval: 1m ...',
        caplog.record_tuples
    )

    assert 'live' in config
    assert log_has('Parameter -l/--live detected ...', caplog.record_tuples)

    assert 'realistic_simulation' in config
    assert log_has('Parameter --realistic-simulation detected ...', caplog.record_tuples)
    assert log_has('Using max_open_trades: 1 ...', caplog.record_tuples)

    assert 'refresh_pairs' in config
    assert log_has('Parameter -r/--refresh-pairs-cached detected ...', caplog.record_tuples)
    assert 'timerange' in config
    assert log_has(
        'Parameter --timerange detected: {} ...'.format(config['timerange']),
        caplog.record_tuples
    )

    assert 'export' in config
    assert log_has(
        'Parameter --export detected: {} ...'.format(config['export']),
        caplog.record_tuples
    )


def test_start(mocker, fee, default_conf, caplog) -> None:
    """
    Test start() function
    """
    start_mock = MagicMock()
    mocker.patch('freqtrade.exchange.get_fee', fee)
    mocker.patch('freqtrade.exchange.validate_pairs', MagicMock(return_value=True))
    mocker.patch('freqtrade.optimize.backtesting.Backtesting.start', start_mock)
    mocker.patch('freqtrade.configuration.open', mocker.mock_open(
        read_data=json.dumps(default_conf)
    ))
    args = [
        '--config', 'config.json',
        '--strategy', 'DefaultStrategy',
        'backtesting'
    ]
    args = get_args(args)
    start(args)
    assert log_has(
        'Starting freqtrade in Backtesting mode',
        caplog.record_tuples
    )
    assert start_mock.call_count == 1


def test_backtesting__init__(mocker, default_conf) -> None:
    """
    Test Backtesting.__init__() method
    """
    init_mock = MagicMock()
    mocker.patch('freqtrade.optimize.backtesting.Backtesting._init', init_mock)

    backtesting = Backtesting(default_conf)
    assert backtesting.config == default_conf
    assert backtesting.analyze is None
    assert backtesting.ticker_interval is None
    assert backtesting.tickerdata_to_dataframe is None
    assert backtesting.populate_buy_trend is None
    assert backtesting.populate_sell_trend is None
    assert init_mock.call_count == 1


def test_backtesting_init(mocker, default_conf) -> None:
    """
    Test Backtesting._init() method
    """
    mocker.patch('freqtrade.exchange.validate_pairs', MagicMock(return_value=True))
    backtesting = Backtesting(default_conf)
    assert backtesting.config == default_conf
    assert isinstance(backtesting.analyze, Analyze)
    assert backtesting.ticker_interval == '5m'
    assert callable(backtesting.tickerdata_to_dataframe)
    assert callable(backtesting.populate_buy_trend)
    assert callable(backtesting.populate_sell_trend)


def test_tickerdata_to_dataframe(default_conf, mocker) -> None:
    """
    Test Backtesting.tickerdata_to_dataframe() method
    """
    mocker.patch('freqtrade.exchange.validate_pairs', MagicMock(return_value=True))
    timerange = ((None, 'line'), None, -100)
    tick = optimize.load_tickerdata_file(None, 'UNITTEST/BTC', '1m', timerange=timerange)
    tickerlist = {'UNITTEST/BTC': tick}

    backtesting = Backtesting(default_conf)
    data = backtesting.tickerdata_to_dataframe(tickerlist)
    assert len(data['UNITTEST/BTC']) == 100

    # Load Analyze to compare the result between Backtesting function and Analyze are the same
    analyze = Analyze(default_conf)
    data2 = analyze.tickerdata_to_dataframe(tickerlist)
    assert data['UNITTEST/BTC'].equals(data2['UNITTEST/BTC'])


def test_get_timeframe(default_conf, mocker) -> None:
    """
    Test Backtesting.get_timeframe() method
    """
    mocker.patch('freqtrade.exchange.validate_pairs', MagicMock(return_value=True))
    backtesting = Backtesting(default_conf)

    data = backtesting.tickerdata_to_dataframe(
        optimize.load_data(
            None,
            ticker_interval='1m',
            pairs=['UNITTEST/BTC']
        )
    )
    min_date, max_date = backtesting.get_timeframe(data)
    assert min_date.isoformat() == '2017-11-04T23:02:00+00:00'
    assert max_date.isoformat() == '2017-11-14T22:59:00+00:00'


def test_generate_text_table(default_conf, mocker):
    """
    Test Backtesting.generate_text_table() method
    """
    mocker.patch('freqtrade.exchange.validate_pairs', MagicMock(return_value=True))
    backtesting = Backtesting(default_conf)

    results = pd.DataFrame(
        {
            'currency': ['ETH/BTC', 'ETH/BTC'],
            'profit_percent': [0.1, 0.2],
            'profit_BTC': [0.2, 0.4],
            'duration': [10, 30],
            'profit': [2, 0],
            'loss': [0, 0]
        }
    )

    result_str = (
        'pair       buy count    avg profit %    '
        'total profit BTC    avg duration    profit    loss\n'
        '-------  -----------  --------------  '
        '------------------  --------------  --------  ------\n'
        'ETH/BTC            2           15.00          '
        '0.60000000            20.0         2       0\n'
        'TOTAL              2           15.00          '
        '0.60000000            20.0         2       0'
    )

    assert backtesting._generate_text_table(data={'ETH/BTC': {}}, results=results) == result_str


def test_backtesting_start(default_conf, mocker, caplog) -> None:
    """
    Test Backtesting.start() method
    """

    def get_timeframe(input1, input2):
        return Arrow(2017, 11, 14, 21, 17), Arrow(2017, 11, 14, 22, 59)

    mocker.patch('freqtrade.freqtradebot.Analyze', MagicMock())
    mocker.patch('freqtrade.optimize.load_data', mocked_load_data)
    mocker.patch('freqtrade.exchange.get_ticker_history')
    mocker.patch('freqtrade.exchange.validate_pairs', MagicMock(return_value=True))
    mocker.patch.multiple(
        'freqtrade.optimize.backtesting.Backtesting',
        backtest=MagicMock(),
        _generate_text_table=MagicMock(return_value='1'),
        get_timeframe=get_timeframe,
    )

    conf = deepcopy(default_conf)
    conf['exchange']['pair_whitelist'] = ['UNITTEST/BTC']
    conf['ticker_interval'] = 1
    conf['live'] = False
    conf['datadir'] = None
    conf['export'] = None
    conf['timerange'] = '-100'

    backtesting = Backtesting(conf)
    backtesting.start()
    # check the logs, that will contain the backtest result
    exists = [
        'Using local backtesting data (using whitelist in given config) ...',
        'Using stake_currency: BTC ...',
        'Using stake_amount: 0.001 ...',
        'Measuring data from 2017-11-14T21:17:00+00:00 '
        'up to 2017-11-14T22:59:00+00:00 (0 days)..'
    ]
    for line in exists:
        assert log_has(line, caplog.record_tuples)


def test_backtest(default_conf, fee, mocker) -> None:
    """
    Test Backtesting.backtest() method
    """
    mocker.patch('freqtrade.exchange.get_fee', fee)
    mocker.patch('freqtrade.exchange.validate_pairs', MagicMock(return_value=True))
    backtesting = Backtesting(default_conf)

    data = optimize.load_data(None, ticker_interval='5m', pairs=['UNITTEST/BTC'])
    data = trim_dictlist(data, -200)
    results = backtesting.backtest(
        {
            'stake_amount': default_conf['stake_amount'],
            'processed': backtesting.tickerdata_to_dataframe(data),
            'max_open_trades': 10,
            'realistic': True
        }
    )
    assert not results.empty


def test_backtest_1min_ticker_interval(default_conf, fee, mocker) -> None:
    """
    Test Backtesting.backtest() method with 1 min ticker
    """
    mocker.patch('freqtrade.exchange.get_fee', fee)
    mocker.patch('freqtrade.exchange.validate_pairs', MagicMock(return_value=True))
    backtesting = Backtesting(default_conf)

    # Run a backtesting for an exiting 5min ticker_interval
    data = optimize.load_data(None, ticker_interval='1m', pairs=['UNITTEST/BTC'])
    data = trim_dictlist(data, -200)
    results = backtesting.backtest(
        {
            'stake_amount': default_conf['stake_amount'],
            'processed': backtesting.tickerdata_to_dataframe(data),
            'max_open_trades': 1,
            'realistic': True
        }
    )
    assert not results.empty


def test_processed(default_conf, mocker) -> None:
    """
    Test Backtesting.backtest() method with offline data
    """
    mocker.patch('freqtrade.exchange.validate_pairs', MagicMock(return_value=True))
    backtesting = Backtesting(default_conf)

    dict_of_tickerrows = load_data_test('raise')
    dataframes = backtesting.tickerdata_to_dataframe(dict_of_tickerrows)
    dataframe = dataframes['UNITTEST/BTC']
    cols = dataframe.columns
    # assert the dataframe got some of the indicator columns
    for col in ['close', 'high', 'low', 'open', 'date',
                'ema50', 'ao', 'macd', 'plus_dm']:
        assert col in cols


def test_backtest_pricecontours(default_conf, fee, mocker) -> None:
    mocker.patch('freqtrade.optimize.backtesting.exchange.get_fee', fee)
    tests = [['raise', 17], ['lower', 0], ['sine', 17]]
    for [contour, numres] in tests:
        simple_backtest(default_conf, contour, numres, mocker)


# Test backtest using offline data (testdata directory)
def test_backtest_ticks(default_conf, fee, mocker):
    mocker.patch('freqtrade.exchange.get_fee', fee)
    mocker.patch('freqtrade.exchange.validate_pairs', MagicMock(return_value=True))
    ticks = [1, 5]
    fun = Backtesting(default_conf).populate_buy_trend
    for _ in ticks:
        backtest_conf = _make_backtest_conf(mocker, conf=default_conf)
        backtesting = Backtesting(default_conf)
        backtesting.populate_buy_trend = fun  # Override
        backtesting.populate_sell_trend = fun  # Override
        results = backtesting.backtest(backtest_conf)
        assert not results.empty


<<<<<<< HEAD
def test_backtest_clash_buy_sell(mocker, default_conf):
    # Override the default buy trend function in our default_strategy
=======
def test_backtest_clash_buy_sell(default_conf):
    # Override the default buy trend function in our DefaultStrategy
>>>>>>> bddf009a
    def fun(dataframe=None):
        buy_value = 1
        sell_value = 1
        return _trend(dataframe, buy_value, sell_value)

    mocker.patch('freqtrade.exchange.validate_pairs', MagicMock(return_value=True))
    backtest_conf = _make_backtest_conf(mocker, conf=default_conf)
    backtesting = Backtesting(default_conf)
    backtesting.populate_buy_trend = fun  # Override
    backtesting.populate_sell_trend = fun  # Override
    results = backtesting.backtest(backtest_conf)
    assert results.empty


<<<<<<< HEAD
def test_backtest_only_sell(mocker, default_conf):
    # Override the default buy trend function in our default_strategy
=======
def test_backtest_only_sell(default_conf):
    # Override the default buy trend function in our DefaultStrategy
>>>>>>> bddf009a
    def fun(dataframe=None):
        buy_value = 0
        sell_value = 1
        return _trend(dataframe, buy_value, sell_value)

    mocker.patch('freqtrade.exchange.validate_pairs', MagicMock(return_value=True))
    backtest_conf = _make_backtest_conf(mocker, conf=default_conf)
    backtesting = Backtesting(default_conf)
    backtesting.populate_buy_trend = fun  # Override
    backtesting.populate_sell_trend = fun  # Override
    results = backtesting.backtest(backtest_conf)
    assert results.empty


def test_backtest_alternate_buy_sell(default_conf, fee, mocker):
    mocker.patch('freqtrade.optimize.backtesting.exchange.get_fee', fee)
    mocker.patch('freqtrade.exchange.validate_pairs', MagicMock(return_value=True))
    backtest_conf = _make_backtest_conf(mocker, conf=default_conf, pair='UNITTEST/BTC')
    backtesting = Backtesting(default_conf)
    backtesting.populate_buy_trend = _trend_alternate  # Override
    backtesting.populate_sell_trend = _trend_alternate  # Override
    results = backtesting.backtest(backtest_conf)
    assert len(results) == 3


def test_backtest_record(default_conf, fee, mocker):
    names = []
    records = []
    mocker.patch('freqtrade.exchange.validate_pairs', MagicMock(return_value=True))
    mocker.patch('freqtrade.optimize.backtesting.exchange.get_fee', fee)
    mocker.patch(
        'freqtrade.optimize.backtesting.file_dump_json',
        new=lambda n, r: (names.append(n), records.append(r))
    )
    backtest_conf = _make_backtest_conf(
        mocker,
        conf=default_conf,
        pair='UNITTEST/BTC',
        record="trades"
    )
    backtesting = Backtesting(default_conf)
    backtesting.populate_buy_trend = _trend_alternate  # Override
    backtesting.populate_sell_trend = _trend_alternate  # Override
    results = backtesting.backtest(backtest_conf)
    assert len(results) == 3
    # Assert file_dump_json was only called once
    assert names == ['backtest-result.json']
    records = records[0]
    # Ensure records are of correct type
    assert len(records) == 3
    # ('UNITTEST/BTC', 0.00331158, '1510684320', '1510691700', 0, 117)
    # Below follows just a typecheck of the schema/type of trade-records
    oix = None
    for (pair, profit, date_buy, date_sell, buy_index, dur) in records:
        assert pair == 'UNITTEST/BTC'
        isinstance(profit, float)
        # FIX: buy/sell should be converted to ints
        isinstance(date_buy, str)
        isinstance(date_sell, str)
        isinstance(buy_index, pd._libs.tslib.Timestamp)
        if oix:
            assert buy_index > oix
        oix = buy_index
        assert dur > 0


def test_backtest_start_live(default_conf, mocker, caplog):
    conf = deepcopy(default_conf)
    conf['exchange']['pair_whitelist'] = ['UNITTEST/BTC']
    mocker.patch('freqtrade.exchange.get_ticker_history',
                 new=lambda n, i: _load_pair_as_ticks(n, i))
    mocker.patch('freqtrade.exchange.validate_pairs', MagicMock())
    mocker.patch('freqtrade.optimize.backtesting.Backtesting.backtest', MagicMock())
    mocker.patch('freqtrade.optimize.backtesting.Backtesting._generate_text_table', MagicMock())
    mocker.patch('freqtrade.configuration.open', mocker.mock_open(
        read_data=json.dumps(conf)
    ))

    args = MagicMock()
    args.ticker_interval = 1
    args.level = 10
    args.live = True
    args.datadir = None
    args.export = None
    args.strategy = 'DefaultStrategy'
    args.timerange = '-100'  # needed due to MagicMock malleability

    args = [
        '--config', 'config.json',
        '--strategy', 'DefaultStrategy',
        'backtesting',
        '--ticker-interval', '1m',
        '--live',
        '--timerange', '-100'
    ]
    args = get_args(args)
    start(args)
    # check the logs, that will contain the backtest result
    exists = [
        'Parameter -i/--ticker-interval detected ...',
        'Using ticker_interval: 1m ...',
        'Parameter -l/--live detected ...',
        'Using max_open_trades: 1 ...',
        'Parameter --timerange detected: -100 ..',
        'Parameter --datadir detected: freqtrade/tests/testdata ...',
        'Using stake_currency: BTC ...',
        'Using stake_amount: 0.001 ...',
        'Downloading data for all pairs in whitelist ...',
        'Measuring data from 2017-11-14T19:32:00+00:00 up to 2017-11-14T22:59:00+00:00 (0 days)..'
    ]

    for line in exists:
        log_has(line, caplog.record_tuples)<|MERGE_RESOLUTION|>--- conflicted
+++ resolved
@@ -510,13 +510,8 @@
         assert not results.empty
 
 
-<<<<<<< HEAD
 def test_backtest_clash_buy_sell(mocker, default_conf):
     # Override the default buy trend function in our default_strategy
-=======
-def test_backtest_clash_buy_sell(default_conf):
-    # Override the default buy trend function in our DefaultStrategy
->>>>>>> bddf009a
     def fun(dataframe=None):
         buy_value = 1
         sell_value = 1
@@ -531,13 +526,8 @@
     assert results.empty
 
 
-<<<<<<< HEAD
 def test_backtest_only_sell(mocker, default_conf):
     # Override the default buy trend function in our default_strategy
-=======
-def test_backtest_only_sell(default_conf):
-    # Override the default buy trend function in our DefaultStrategy
->>>>>>> bddf009a
     def fun(dataframe=None):
         buy_value = 0
         sell_value = 1
