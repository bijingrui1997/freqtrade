--- conflicted
+++ resolved
@@ -229,18 +229,10 @@
     """
     dk = FreqaiDataKitchen(config)
     models_path = dk.get_full_models_path(config)
-<<<<<<< HEAD
     timerange: TimeRange = TimeRange()
     if not config.get("save_live_data_backtest", False):
         timerange, _ = dk.get_timerange_and_assets_end_dates_from_ready_models(models_path)
     else:
         timerange = dk.get_timerange_from_backtesting_live_dataframe()
 
-    start_date = datetime.fromtimestamp(timerange.startts, tz=timezone.utc)
-    end_date = datetime.fromtimestamp(timerange.stopts, tz=timezone.utc)
-    tr = f"{start_date.strftime('%Y%m%d')}-{end_date.strftime('%Y%m%d')}"
-    return tr
-=======
-    timerange, _ = dk.get_timerange_and_assets_end_dates_from_ready_models(models_path)
-    return timerange.timerange_str
->>>>>>> 436b314c
+    return timerange.timerange_str