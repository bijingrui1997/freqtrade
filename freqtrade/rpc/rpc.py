"""
This module contains class to define a RPC communications
"""
import logging
from abc import abstractmethod
from datetime import timedelta, datetime, date
from decimal import Decimal
from enum import Enum
from typing import Dict, Any, List, Optional

import arrow
import sqlalchemy as sql
from numpy import mean, nan_to_num, NAN
from pandas import DataFrame

from freqtrade import TemporaryError, DependencyException
from freqtrade.misc import shorten_date
from freqtrade.persistence import Trade
from freqtrade.rpc.fiat_convert import CryptoToFiatConverter
from freqtrade.state import State
from freqtrade.strategy.interface import SellType

logger = logging.getLogger(__name__)


class RPCMessageType(Enum):
    STATUS_NOTIFICATION = 'status'
    WARNING_NOTIFICATION = 'warning'
    CUSTOM_NOTIFICATION = 'custom'
    BUY_NOTIFICATION = 'buy'
    SELL_NOTIFICATION = 'sell'

    def __repr__(self):
        return self.value


class RPCException(Exception):
    """
    Should be raised with a rpc-formatted message in an _rpc_* method
    if the required state is wrong, i.e.:

    raise RPCException('*Status:* `no active trade`')
    """
    def __init__(self, message: str) -> None:
        super().__init__(self)
        self.message = message

    def __str__(self):
        return self.message


class RPC(object):
    """
    RPC class can be used to have extra feature, like bot data, and access to DB data
    """
    # Bind _fiat_converter if needed in each RPC handler
    _fiat_converter: Optional[CryptoToFiatConverter] = None

    def __init__(self, freqtrade) -> None:
        """
        Initializes all enabled rpc modules
        :param freqtrade: Instance of a freqtrade bot
        :return: None
        """
        self._freqtrade = freqtrade

    @property
    def name(self) -> str:
        """ Returns the lowercase name of the implementation """
        return self.__class__.__name__.lower()

    @abstractmethod
    def cleanup(self) -> None:
        """ Cleanup pending module resources """

    @abstractmethod
    def send_msg(self, msg: Dict[str, str]) -> None:
        """ Sends a message to all registered rpc modules """

    def _rpc_trade_status(self) -> List[Dict[str, Any]]:
        """
        Below follows the RPC backend it is prefixed with rpc_ to raise awareness that it is
        a remotely exposed function
        """
        # Fetch open trade
        trades = Trade.get_open_trades()
        if not trades:
            raise RPCException('no active trade')
        else:
            results = []
            for trade in trades:
                order = None
                if trade.open_order_id:
                    order = self._freqtrade.exchange.get_order(trade.open_order_id, trade.pair)
                # calculate profit and send message to user
                try:
                    current_rate = self._freqtrade.get_sell_rate(trade.pair, False)
                except DependencyException:
                    current_rate = NAN
                current_profit = trade.calc_profit_percent(current_rate)
                fmt_close_profit = (f'{round(trade.close_profit * 100, 2):.2f}%'
                                    if trade.close_profit else None)
                results.append(dict(
                    trade_id=trade.id,
                    pair=trade.pair,
                    date=arrow.get(trade.open_date),
                    open_rate=trade.open_rate,
                    close_rate=trade.close_rate,
                    current_rate=current_rate,
                    amount=round(trade.amount, 8),
                    close_profit=fmt_close_profit,
                    current_profit=round(current_profit * 100, 2),
                    open_order='({} {} rem={:.8f})'.format(
                      order['type'], order['side'], order['remaining']
                    ) if order else None,
                ))
            return results

    def _rpc_status_table(self) -> DataFrame:
        trades = Trade.get_open_trades()
        if not trades:
            raise RPCException('no active order')
        else:
            trades_list = []
            for trade in trades:
                # calculate profit and send message to user
                try:
                    current_rate = self._freqtrade.get_sell_rate(trade.pair, False)
                except DependencyException:
                    current_rate = NAN
                trade_perc = (100 * trade.calc_profit_percent(current_rate))
                trades_list.append([
                    trade.id,
                    trade.pair,
                    shorten_date(arrow.get(trade.open_date).humanize(only_distance=True)),
                    f'{trade_perc:.2f}%'
                ])

            columns = ['ID', 'Pair', 'Since', 'Profit']
            df_statuses = DataFrame.from_records(trades_list, columns=columns)
            df_statuses = df_statuses.set_index(columns[0])
            return df_statuses

    def _rpc_daily_profit(
            self, timescale: int,
            stake_currency: str, fiat_display_currency: str) -> List[List[Any]]:
        today = datetime.utcnow().date()
        profit_days: Dict[date, Dict] = {}

        if not (isinstance(timescale, int) and timescale > 0):
            raise RPCException('timescale must be an integer greater than 0')

        for day in range(0, timescale):
            profitday = today - timedelta(days=day)
            trades = Trade.query \
                .filter(Trade.is_open.is_(False)) \
                .filter(Trade.close_date >= profitday)\
                .filter(Trade.close_date < (profitday + timedelta(days=1)))\
                .order_by(Trade.close_date)\
                .all()
            curdayprofit = sum(trade.calc_profit() for trade in trades)
            profit_days[profitday] = {
                'amount': f'{curdayprofit:.8f}',
                'trades': len(trades)
            }

        return [
            [
                key,
                '{value:.8f} {symbol}'.format(
                    value=float(value['amount']),
                    symbol=stake_currency
                ),
                '{value:.3f} {symbol}'.format(
                    value=self._fiat_converter.convert_amount(
                        value['amount'],
                        stake_currency,
                        fiat_display_currency
                    ) if self._fiat_converter else 0,
                    symbol=fiat_display_currency
                ),
                '{value} trade{s}'.format(
                    value=value['trades'],
                    s='' if value['trades'] < 2 else 's'
                ),
            ]
            for key, value in profit_days.items()
        ]

    def _rpc_trade_statistics(
            self, stake_currency: str, fiat_display_currency: str) -> Dict[str, Any]:
        """ Returns cumulative profit statistics """
        trades = Trade.query.order_by(Trade.id).all()

        profit_all_coin = []
        profit_all_percent = []
        profit_closed_coin = []
        profit_closed_percent = []
        durations = []

        for trade in trades:
            current_rate: float = 0.0

            if not trade.open_rate:
                continue
            if trade.close_date:
                durations.append((trade.close_date - trade.open_date).total_seconds())

            if not trade.is_open:
                profit_percent = trade.calc_profit_percent()
                profit_closed_coin.append(trade.calc_profit())
                profit_closed_percent.append(profit_percent)
            else:
                # Get current rate
                try:
                    current_rate = self._freqtrade.get_sell_rate(trade.pair, False)
                except DependencyException:
                    current_rate = NAN
                profit_percent = trade.calc_profit_percent(rate=current_rate)

            profit_all_coin.append(
                trade.calc_profit(rate=Decimal(trade.close_rate or current_rate))
            )
            profit_all_percent.append(profit_percent)

        best_pair = Trade.session.query(
            Trade.pair, sql.func.sum(Trade.close_profit).label('profit_sum')
        ).filter(Trade.is_open.is_(False)) \
            .group_by(Trade.pair) \
            .order_by(sql.text('profit_sum DESC')).first()

        if not best_pair:
            raise RPCException('no closed trade')

        bp_pair, bp_rate = best_pair

        # Prepare data to display
        profit_closed_coin_sum = round(sum(profit_closed_coin), 8)
        profit_closed_percent = round(nan_to_num(mean(profit_closed_percent)) * 100, 2)
        profit_closed_fiat = self._fiat_converter.convert_amount(
            profit_closed_coin_sum,
            stake_currency,
            fiat_display_currency
        ) if self._fiat_converter else 0

        profit_all_coin_sum = round(sum(profit_all_coin), 8)
        profit_all_percent = round(nan_to_num(mean(profit_all_percent)) * 100, 2)
        profit_all_fiat = self._fiat_converter.convert_amount(
            profit_all_coin_sum,
            stake_currency,
            fiat_display_currency
        ) if self._fiat_converter else 0

        num = float(len(durations) or 1)
        return {
            'profit_closed_coin': profit_closed_coin_sum,
            'profit_closed_percent': profit_closed_percent,
            'profit_closed_fiat': profit_closed_fiat,
            'profit_all_coin': profit_all_coin_sum,
            'profit_all_percent': profit_all_percent,
            'profit_all_fiat': profit_all_fiat,
            'trade_count': len(trades),
            'first_trade_date': arrow.get(trades[0].open_date).humanize(),
            'latest_trade_date': arrow.get(trades[-1].open_date).humanize(),
            'avg_duration': str(timedelta(seconds=sum(durations) / num)).split('.')[0],
            'best_pair': bp_pair,
            'best_rate': round(bp_rate * 100, 2),
        }

    def _rpc_balance(self, fiat_display_currency: str) -> Dict:
        """ Returns current account balance per crypto """
        output = []
        total = 0.0
        for coin, balance in self._freqtrade.exchange.get_balances().items():
            if not balance['total']:
                continue

            if coin == 'BTC':
                rate = 1.0
            else:
                try:
                    if coin == 'USDT':
                        rate = 1.0 / self._freqtrade.get_sell_rate('BTC/USDT', False)
                    else:
                        rate = self._freqtrade.get_sell_rate(coin + '/BTC', False)
                except (TemporaryError, DependencyException):
                    continue
            est_btc: float = rate * balance['total']
            total = total + est_btc
            output.append({
                'currency': coin,
                'available': balance['free'],
                'balance': balance['total'],
                'pending': balance['used'],
                'est_btc': est_btc,
            })
        if total == 0.0:
            raise RPCException('all balances are zero')

        symbol = fiat_display_currency
        value = self._fiat_converter.convert_amount(total, 'BTC',
                                                    symbol) if self._fiat_converter else 0
        return {
            'currencies': output,
            'total': total,
            'symbol': symbol,
            'value': value,
        }

    def _rpc_start(self) -> Dict[str, str]:
        """ Handler for start """
        if self._freqtrade.state == State.RUNNING:
            return {'status': 'already running'}

        self._freqtrade.state = State.RUNNING
        return {'status': 'starting trader ...'}

    def _rpc_stop(self) -> Dict[str, str]:
        """ Handler for stop """
        if self._freqtrade.state == State.RUNNING:
            self._freqtrade.state = State.STOPPED
            return {'status': 'stopping trader ...'}

        return {'status': 'already stopped'}

    def _rpc_reload_conf(self) -> Dict[str, str]:
        """ Handler for reload_conf. """
        self._freqtrade.state = State.RELOAD_CONF
        return {'status': 'reloading config ...'}

    def _rpc_stopbuy(self) -> Dict[str, str]:
        """
        Handler to stop buying, but handle open trades gracefully.
        """
        if self._freqtrade.state == State.RUNNING:
            # Set 'max_open_trades' to 0
            self._freqtrade.config['max_open_trades'] = 0

        return {'status': 'No more buy will occur from now. Run /reload_conf to reset.'}

    def _rpc_forcesell(self, trade_id) -> None:
        """
        Handler for forcesell <id>.
        Sells the given trade at current price
        """
        def _exec_forcesell(trade: Trade) -> None:
            # Check if there is there is an open order
            if trade.open_order_id:
                order = self._freqtrade.exchange.get_order(trade.open_order_id, trade.pair)

                # Cancel open LIMIT_BUY orders and close trade
                if order and order['status'] == 'open' \
                        and order['type'] == 'limit' \
                        and order['side'] == 'buy':
                    self._freqtrade.exchange.cancel_order(trade.open_order_id, trade.pair)
                    trade.close(order.get('price') or trade.open_rate)
                    # Do the best effort, if we don't know 'filled' amount, don't try selling
                    if order['filled'] is None:
                        return
                    trade.amount = order['filled']

                # Ignore trades with an attached LIMIT_SELL order
                if order and order['status'] == 'open' \
                        and order['type'] == 'limit' \
                        and order['side'] == 'sell':
                    return

            # Get current rate and execute sell
            current_rate = self._freqtrade.get_sell_rate(trade.pair, False)
            self._freqtrade.execute_sell(trade, current_rate, SellType.FORCE_SELL)
        # ---- EOF def _exec_forcesell ----

        if self._freqtrade.state != State.RUNNING:
            raise RPCException('trader is not running')

        if trade_id == 'all':
            # Execute sell for all open orders
            for trade in Trade.get_open_trades():
                _exec_forcesell(trade)
            Trade.session.flush()
            return

        # Query for trade
        trade = Trade.query.filter(
            sql.and_(
                Trade.id == trade_id,
                Trade.is_open.is_(True)
            )
        ).first()
        if not trade:
            logger.warning('forcesell: Invalid argument received')
            raise RPCException('invalid argument')

        _exec_forcesell(trade)
        Trade.session.flush()

    def _rpc_forcebuy(self, pair: str, price: Optional[float]) -> Optional[Trade]:
        """
        Handler for forcebuy <asset> <price>
        Buys a pair trade at the given or current price
        """

        if not self._freqtrade.config.get('forcebuy_enable', False):
            raise RPCException('Forcebuy not enabled.')

        if self._freqtrade.state != State.RUNNING:
            raise RPCException('trader is not running')

        # Check pair is in stake currency
        stake_currency = self._freqtrade.config.get('stake_currency')
        if not pair.endswith(stake_currency):
            raise RPCException(
                f'Wrong pair selected. Please pairs with stake {stake_currency} pairs only')
        # check if valid pair

        # check if pair already has an open pair
        trade = Trade.query.filter(Trade.is_open.is_(True)).filter(Trade.pair.is_(pair)).first()
        if trade:
            raise RPCException(f'position for {pair} already open - id: {trade.id}')

        # gen stake amount
        stakeamount = self._freqtrade._get_trade_stake_amount(pair)

        # execute buy
        if self._freqtrade.execute_buy(pair, stakeamount, price):
            trade = Trade.query.filter(Trade.is_open.is_(True)).filter(Trade.pair.is_(pair)).first()
            return trade
        else:
            return None

    def _rpc_performance(self) -> List[Dict]:
        """
        Handler for performance.
        Shows a performance statistic from finished trades
        """

        pair_rates = Trade.session.query(Trade.pair,
                                         sql.func.sum(Trade.close_profit).label('profit_sum'),
                                         sql.func.count(Trade.pair).label('count')) \
            .filter(Trade.is_open.is_(False)) \
            .group_by(Trade.pair) \
            .order_by(sql.text('profit_sum DESC')) \
            .all()
        return [
            {'pair': pair, 'profit': round(rate * 100, 2), 'count': count}
            for pair, rate, count in pair_rates
        ]

    def _rpc_count(self) -> List[Trade]:
        """ Returns the number of trades running """
        if self._freqtrade.state != State.RUNNING:
            raise RPCException('trader is not running')

        return Trade.get_open_trades()

    def _rpc_whitelist(self) -> Dict:
        """ Returns the currently active whitelist"""
        res = {'method': self._freqtrade.pairlists.name,
               'length': len(self._freqtrade.active_pair_whitelist),
               'whitelist': self._freqtrade.active_pair_whitelist
               }
        return res

<<<<<<< HEAD
    def _rpc_edge(self) -> Dict:
        """ Returns information related to Edge """
        if not self._freqtrade.edge:
            raise RPCException(f'Edge is not enabled.')

        return [
            {
                'Pair': k,
                'Winrate': v.winrate,
                'Expectancy': v.expectancy,
                'Stoploss': v.stoploss,
            }
            for k, v in self._freqtrade.edge._cached_pairs.items()
        ]
=======
    def _rpc_blacklist(self, add: List[str]) -> Dict:
        """ Returns the currently active blacklist"""
        if add:
            self._freqtrade.pairlists.blacklist.extend(add)

        res = {'method': self._freqtrade.pairlists.name,
               'length': len(self._freqtrade.pairlists.blacklist),
               'blacklist': self._freqtrade.pairlists.blacklist
               }
        return res
>>>>>>> b13735e4
<|MERGE_RESOLUTION|>--- conflicted
+++ resolved
@@ -461,8 +461,18 @@
                }
         return res
 
-<<<<<<< HEAD
-    def _rpc_edge(self) -> Dict:
+    def _rpc_blacklist(self, add: List[str]) -> Dict:
+        """ Returns the currently active blacklist"""
+        if add:
+            self._freqtrade.pairlists.blacklist.extend(add)
+
+        res = {'method': self._freqtrade.pairlists.name,
+               'length': len(self._freqtrade.pairlists.blacklist),
+               'blacklist': self._freqtrade.pairlists.blacklist
+               }
+        return res
+
+    def _rpc_edge(self) -> List[Dict[str, Any]]:
         """ Returns information related to Edge """
         if not self._freqtrade.edge:
             raise RPCException(f'Edge is not enabled.')
@@ -475,16 +485,4 @@
                 'Stoploss': v.stoploss,
             }
             for k, v in self._freqtrade.edge._cached_pairs.items()
-        ]
-=======
-    def _rpc_blacklist(self, add: List[str]) -> Dict:
-        """ Returns the currently active blacklist"""
-        if add:
-            self._freqtrade.pairlists.blacklist.extend(add)
-
-        res = {'method': self._freqtrade.pairlists.name,
-               'length': len(self._freqtrade.pairlists.blacklist),
-               'blacklist': self._freqtrade.pairlists.blacklist
-               }
-        return res
->>>>>>> b13735e4
+        ]