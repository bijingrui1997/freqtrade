# pragma pylint: disable=missing-docstring, C0103
# pragma pylint: disable=protected-access, unused-argument, invalid-name
# pragma pylint: disable=too-many-lines, too-many-arguments

import logging
import re
from datetime import datetime, timedelta, timezone
from functools import reduce
from random import choice, randint
from string import ascii_uppercase
from unittest.mock import ANY, MagicMock

import arrow
import pytest
from telegram import Chat, Message, ReplyKeyboardMarkup, Update
from telegram.error import BadRequest, NetworkError, TelegramError

from freqtrade import __version__
from freqtrade.constants import CANCEL_REASON
from freqtrade.edge import PairInfo
from freqtrade.enums import RPCMessageType, RunMode, SellType, State
from freqtrade.enums.signaltype import SignalDirection
from freqtrade.exceptions import OperationalException
from freqtrade.freqtradebot import FreqtradeBot
from freqtrade.loggers import setup_logging
from freqtrade.persistence import PairLocks, Trade
from freqtrade.persistence.models import Order
from freqtrade.rpc import RPC
from freqtrade.rpc.rpc import RPCException
from freqtrade.rpc.telegram import Telegram, authorized_only
from tests.conftest import (CURRENT_TEST_STRATEGY, create_mock_trades, get_patched_freqtradebot,
                            log_has, log_has_re, patch_exchange, patch_get_signal, patch_whitelist)


class DummyCls(Telegram):
    """
    Dummy class for testing the Telegram @authorized_only decorator
    """

    def __init__(self, rpc: RPC, config) -> None:
        super().__init__(rpc, config)
        self.state = {'called': False}

    def _init(self):
        pass

    @authorized_only
    def dummy_handler(self, *args, **kwargs) -> None:
        """
        Fake method that only change the state of the object
        """
        self.state['called'] = True

    @authorized_only
    def dummy_exception(self, *args, **kwargs) -> None:
        """
        Fake method that throw an exception
        """
        raise Exception('test')


def get_telegram_testobject(mocker, default_conf, mock=True, ftbot=None):
    msg_mock = MagicMock()
    if mock:
        mocker.patch.multiple(
            'freqtrade.rpc.telegram.Telegram',
            _init=MagicMock(),
            _send_msg=msg_mock
        )
    if not ftbot:
        ftbot = get_patched_freqtradebot(mocker, default_conf)
    rpc = RPC(ftbot)
    telegram = Telegram(rpc, default_conf)

    return telegram, ftbot, msg_mock


def test_telegram__init__(default_conf, mocker) -> None:
    mocker.patch('freqtrade.rpc.telegram.Updater', MagicMock())
    mocker.patch('freqtrade.rpc.telegram.Telegram._init', MagicMock())

    telegram, _, _ = get_telegram_testobject(mocker, default_conf)
    assert telegram._config == default_conf


def test_telegram_init(default_conf, mocker, caplog) -> None:
    start_polling = MagicMock()
    mocker.patch('freqtrade.rpc.telegram.Updater', MagicMock(return_value=start_polling))

    get_telegram_testobject(mocker, default_conf, mock=False)
    assert start_polling.call_count == 0

    # number of handles registered
    assert start_polling.dispatcher.add_handler.call_count > 0
    assert start_polling.start_polling.call_count == 1

    message_str = ("rpc.telegram is listening for following commands: [['status'], ['profit'], "
                   "['balance'], ['start'], ['stop'], "
                   "['forcesell', 'forceexit'], ['forcebuy', 'forcelong'], ['forceshort'], "
                   "['trades'], ['delete'], ['performance'], "
                   "['buys', 'entries'], ['sells'], ['mix_tags'], "
                   "['stats'], ['daily'], ['weekly'], ['monthly'], "
                   "['count'], ['locks'], ['unlock', 'delete_locks'], "
                   "['reload_config', 'reload_conf'], ['show_config', 'show_conf'], "
                   "['stopbuy'], ['whitelist'], ['blacklist'], ['blacklist_delete', 'bl_delete'], "
                   "['logs'], ['edge'], ['health'], ['help'], ['version']"
                   "]")

    assert log_has(message_str, caplog)


def test_cleanup(default_conf, mocker, ) -> None:
    updater_mock = MagicMock()
    updater_mock.stop = MagicMock()
    mocker.patch('freqtrade.rpc.telegram.Updater', updater_mock)

    telegram, _, _ = get_telegram_testobject(mocker, default_conf, mock=False)
    telegram.cleanup()
    assert telegram._updater.stop.call_count == 1


def test_authorized_only(default_conf, mocker, caplog, update) -> None:
    patch_exchange(mocker)
    caplog.set_level(logging.DEBUG)
    default_conf['telegram']['enabled'] = False
    bot = FreqtradeBot(default_conf)
    rpc = RPC(bot)
    dummy = DummyCls(rpc, default_conf)

    patch_get_signal(bot)
    dummy.dummy_handler(update=update, context=MagicMock())
    assert dummy.state['called'] is True
    assert log_has('Executing handler: dummy_handler for chat_id: 0', caplog)
    assert not log_has('Rejected unauthorized message from: 0', caplog)
    assert not log_has('Exception occurred within Telegram module', caplog)


def test_authorized_only_unauthorized(default_conf, mocker, caplog) -> None:
    patch_exchange(mocker)
    caplog.set_level(logging.DEBUG)
    chat = Chat(0xdeadbeef, 0)
    update = Update(randint(1, 100))
    update.message = Message(randint(1, 100), datetime.utcnow(), chat)

    default_conf['telegram']['enabled'] = False
    bot = FreqtradeBot(default_conf)
    rpc = RPC(bot)
    dummy = DummyCls(rpc, default_conf)

    patch_get_signal(bot)
    dummy.dummy_handler(update=update, context=MagicMock())
    assert dummy.state['called'] is False
    assert not log_has('Executing handler: dummy_handler for chat_id: 3735928559', caplog)
    assert log_has('Rejected unauthorized message from: 3735928559', caplog)
    assert not log_has('Exception occurred within Telegram module', caplog)


def test_authorized_only_exception(default_conf, mocker, caplog, update) -> None:
    patch_exchange(mocker)

    default_conf['telegram']['enabled'] = False

    bot = FreqtradeBot(default_conf)
    rpc = RPC(bot)
    dummy = DummyCls(rpc, default_conf)
    patch_get_signal(bot)

    dummy.dummy_exception(update=update, context=MagicMock())
    assert dummy.state['called'] is False
    assert not log_has('Executing handler: dummy_handler for chat_id: 0', caplog)
    assert not log_has('Rejected unauthorized message from: 0', caplog)
    assert log_has('Exception occurred within Telegram module', caplog)


def test_telegram_status(default_conf, update, mocker) -> None:
    update.message.chat.id = "123"
    default_conf['telegram']['enabled'] = False
    default_conf['telegram']['chat_id'] = "123"

    status_table = MagicMock()
    mocker.patch('freqtrade.rpc.telegram.Telegram._status_table', status_table)

    mocker.patch.multiple(
        'freqtrade.rpc.rpc.RPC',
        _rpc_trade_status=MagicMock(return_value=[{
            'trade_id': 1,
            'pair': 'ETH/BTC',
            'base_currency': 'BTC',
            'open_date': arrow.utcnow(),
            'close_date': None,
            'open_rate': 1.099e-05,
            'close_rate': None,
            'current_rate': 1.098e-05,
            'amount': 90.99181074,
            'stake_amount': 90.99181074,
            'buy_tag': None,
            'enter_tag': None,
            'close_profit_ratio': None,
            'profit': -0.0059,
            'profit_ratio': -0.0059,
            'initial_stop_loss_abs': 1.098e-05,
            'stop_loss_abs': 1.099e-05,
            'sell_order_status': None,
            'initial_stop_loss_ratio': -0.0005,
            'stoploss_current_dist': 1e-08,
            'stoploss_current_dist_ratio': -0.0002,
            'stop_loss_ratio': -0.0001,
            'open_order': '(limit buy rem=0.00000000)',
            'is_open': True,
            'is_short': False,
            'filled_entry_orders': [],
        }]),
    )

    telegram, _, msg_mock = get_telegram_testobject(mocker, default_conf)

    telegram._status(update=update, context=MagicMock())
    assert msg_mock.call_count == 1

    context = MagicMock()
    # /status table
    context.args = ["table"]
    telegram._status(update=update, context=context)
    assert status_table.call_count == 1


@pytest.mark.usefixtures("init_persistence")
def test_telegram_status_multi_entry(default_conf, update, mocker, fee) -> None:
    update.message.chat.id = "123"
    default_conf['telegram']['enabled'] = False
    default_conf['telegram']['chat_id'] = "123"
    default_conf['position_adjustment_enable'] = True
    mocker.patch.multiple(
        'freqtrade.exchange.Exchange',
        fetch_order=MagicMock(return_value=None),
        get_rate=MagicMock(return_value=0.22),
    )

    telegram, _, msg_mock = get_telegram_testobject(mocker, default_conf)

    create_mock_trades(fee)
    trades = Trade.get_open_trades()
    trade = trades[0]
    trade.orders.append(Order(
        order_id='5412vbb',
        ft_order_side='buy',
        ft_pair=trade.pair,
        ft_is_open=False,
        status="closed",
        symbol=trade.pair,
        order_type="market",
        side="buy",
        price=trade.open_rate * 0.95,
        average=trade.open_rate * 0.95,
        filled=trade.amount,
        remaining=0,
        cost=trade.amount,
        order_date=trade.open_date,
        order_filled_date=trade.open_date,
    )
    )
    trade.recalc_trade_from_orders()
    Trade.commit()

    telegram._status(update=update, context=MagicMock())
    assert msg_mock.call_count == 4
    msg = msg_mock.call_args_list[0][0][0]
    assert re.search(r'Number of Entries.*2', msg)
    assert re.search(r'Average Entry Price', msg)
    assert re.search(r'Order filled at', msg)
    assert re.search(r'Close Date:', msg) is None
    assert re.search(r'Close Profit:', msg) is None


@pytest.mark.usefixtures("init_persistence")
def test_telegram_status_closed_trade(default_conf, update, mocker, fee) -> None:
    update.message.chat.id = "123"
    default_conf['telegram']['enabled'] = False
    default_conf['telegram']['chat_id'] = "123"
    default_conf['position_adjustment_enable'] = True
    mocker.patch.multiple(
        'freqtrade.exchange.Exchange',
        fetch_order=MagicMock(return_value=None),
        get_rate=MagicMock(return_value=0.22),
    )

    telegram, _, msg_mock = get_telegram_testobject(mocker, default_conf)

    create_mock_trades(fee)
    trades = Trade.get_trades([Trade.is_open.is_(False)])
    trade = trades[0]
    context = MagicMock()
    context.args = [str(trade.id)]
    telegram._status(update=update, context=context)
    assert msg_mock.call_count == 1
    msg = msg_mock.call_args_list[0][0][0]
    assert re.search(r'Close Date:', msg)
    assert re.search(r'Close Profit:', msg)


def test_status_handle(default_conf, update, ticker, fee, mocker) -> None:
    default_conf['max_open_trades'] = 3
    mocker.patch.multiple(
        'freqtrade.exchange.Exchange',
        fetch_ticker=ticker,
        get_fee=fee,
        _is_dry_limit_order_filled=MagicMock(return_value=True),
    )
    status_table = MagicMock()
    mocker.patch.multiple(
        'freqtrade.rpc.telegram.Telegram',
        _status_table=status_table,
    )

    telegram, freqtradebot, msg_mock = get_telegram_testobject(mocker, default_conf)

    patch_get_signal(freqtradebot)

    freqtradebot.state = State.STOPPED
    # Status is also enabled when stopped
    telegram._status(update=update, context=MagicMock())
    assert msg_mock.call_count == 1
    assert 'no active trade' in msg_mock.call_args_list[0][0][0]
    msg_mock.reset_mock()

    freqtradebot.state = State.RUNNING
    telegram._status(update=update, context=MagicMock())
    assert msg_mock.call_count == 1
    assert 'no active trade' in msg_mock.call_args_list[0][0][0]
    msg_mock.reset_mock()

    # Create some test data
    freqtradebot.enter_positions()
    # Trigger status while we have a fulfilled order for the open trade
    telegram._status(update=update, context=MagicMock())

    # close_rate should not be included in the message as the trade is not closed
    # and no line should be empty
    lines = msg_mock.call_args_list[0][0][0].split('\n')
    assert '' not in lines
    assert 'Close Rate' not in ''.join(lines)
    assert 'Close Profit' not in ''.join(lines)

    assert msg_mock.call_count == 3
    assert 'ETH/BTC' in msg_mock.call_args_list[0][0][0]
    assert 'LTC/BTC' in msg_mock.call_args_list[1][0][0]

    msg_mock.reset_mock()
    context = MagicMock()
    context.args = ["2", "3"]

    telegram._status(update=update, context=context)

    lines = msg_mock.call_args_list[0][0][0].split('\n')
    assert '' not in lines
    assert 'Close Rate' not in ''.join(lines)
    assert 'Close Profit' not in ''.join(lines)

    assert msg_mock.call_count == 2
    assert 'LTC/BTC' in msg_mock.call_args_list[0][0][0]


def test_status_table_handle(default_conf, update, ticker, fee, mocker) -> None:
    mocker.patch.multiple(
        'freqtrade.exchange.Exchange',
        fetch_ticker=ticker,
        get_fee=fee,
    )

    default_conf['stake_amount'] = 15.0

    telegram, freqtradebot, msg_mock = get_telegram_testobject(mocker, default_conf)

    patch_get_signal(freqtradebot)

    freqtradebot.state = State.STOPPED
    # Status table is also enabled when stopped
    telegram._status_table(update=update, context=MagicMock())
    assert msg_mock.call_count == 1
    assert 'no active trade' in msg_mock.call_args_list[0][0][0]
    msg_mock.reset_mock()

    freqtradebot.state = State.RUNNING
    telegram._status_table(update=update, context=MagicMock())
    assert msg_mock.call_count == 1
    assert 'no active trade' in msg_mock.call_args_list[0][0][0]
    msg_mock.reset_mock()

    # Create some test data
    freqtradebot.enter_positions()

    telegram._status_table(update=update, context=MagicMock())

    text = re.sub('</?pre>', '', msg_mock.call_args_list[-1][0][0])
    line = text.split("\n")
    fields = re.sub('[ ]+', ' ', line[2].strip()).split(' ')

    assert int(fields[0]) == 1
    assert 'L' in fields[1]
    assert 'ETH/BTC' in fields[2]
    assert msg_mock.call_count == 1


def test_daily_handle(default_conf, update, ticker, limit_buy_order, fee,
                      limit_sell_order, mocker) -> None:
    default_conf['max_open_trades'] = 1
    mocker.patch(
        'freqtrade.rpc.rpc.CryptoToFiatConverter._find_price',
        return_value=15000.0
    )
    mocker.patch.multiple(
        'freqtrade.exchange.Exchange',
        fetch_ticker=ticker,
        get_fee=fee,
    )

    telegram, freqtradebot, msg_mock = get_telegram_testobject(mocker, default_conf)

    patch_get_signal(freqtradebot)

    # Create some test data
    freqtradebot.enter_positions()
    trade = Trade.query.first()
    assert trade

    # Simulate fulfilled LIMIT_BUY order for trade
    trade.update(limit_buy_order)

    # Simulate fulfilled LIMIT_SELL order for trade
    trade.update(limit_sell_order)

    trade.close_date = datetime.utcnow()
    trade.is_open = False

    # Try valid data
    # /daily 2
    context = MagicMock()
    context.args = ["2"]
    telegram._daily(update=update, context=context)
    assert msg_mock.call_count == 1
    assert "Daily Profit over the last 2 days</b>:" in msg_mock.call_args_list[0][0][0]
    assert 'Day ' in msg_mock.call_args_list[0][0][0]
    assert str(datetime.utcnow().date()) in msg_mock.call_args_list[0][0][0]
    assert str('  0.00006217 BTC') in msg_mock.call_args_list[0][0][0]
    assert str('  0.933 USD') in msg_mock.call_args_list[0][0][0]
    assert str('  1 trade') in msg_mock.call_args_list[0][0][0]
    assert str('  0 trade') in msg_mock.call_args_list[0][0][0]

    # Reset msg_mock
    msg_mock.reset_mock()
    context.args = []
    telegram._daily(update=update, context=context)
    assert msg_mock.call_count == 1
    assert "Daily Profit over the last 7 days</b>:" in msg_mock.call_args_list[0][0][0]
    assert str(datetime.utcnow().date()) in msg_mock.call_args_list[0][0][0]
    assert str('  0.00006217 BTC') in msg_mock.call_args_list[0][0][0]
    assert str('  0.933 USD') in msg_mock.call_args_list[0][0][0]
    assert str('  1 trade') in msg_mock.call_args_list[0][0][0]
    assert str('  0 trade') in msg_mock.call_args_list[0][0][0]

    # Reset msg_mock
    msg_mock.reset_mock()
    freqtradebot.config['max_open_trades'] = 2
    # Add two other trades
    n = freqtradebot.enter_positions()
    assert n == 2

    trades = Trade.query.all()
    for trade in trades:
        trade.update(limit_buy_order)
        trade.update(limit_sell_order)
        trade.close_date = datetime.utcnow()
        trade.is_open = False

    # /daily 1
    context = MagicMock()
    context.args = ["1"]
    telegram._daily(update=update, context=context)
    assert str('  0.00018651 BTC') in msg_mock.call_args_list[0][0][0]
    assert str('  2.798 USD') in msg_mock.call_args_list[0][0][0]
    assert str('  3 trades') in msg_mock.call_args_list[0][0][0]


def test_daily_wrong_input(default_conf, update, ticker, mocker) -> None:
    mocker.patch.multiple(
        'freqtrade.exchange.Exchange',
        fetch_ticker=ticker
    )

    telegram, freqtradebot, msg_mock = get_telegram_testobject(mocker, default_conf)
    patch_get_signal(freqtradebot)

    # Try invalid data
    msg_mock.reset_mock()
    freqtradebot.state = State.RUNNING
    # /daily -2
    context = MagicMock()
    context.args = ["-2"]
    telegram._daily(update=update, context=context)
    assert msg_mock.call_count == 1
    assert 'must be an integer greater than 0' in msg_mock.call_args_list[0][0][0]

    # Try invalid data
    msg_mock.reset_mock()
    freqtradebot.state = State.RUNNING
    # /daily today
    context = MagicMock()
    context.args = ["today"]
    telegram._daily(update=update, context=context)
    assert str('Daily Profit over the last 7 days</b>:') in msg_mock.call_args_list[0][0][0]


def test_weekly_handle(default_conf, update, ticker, limit_buy_order, fee,
                       limit_sell_order, mocker) -> None:
    default_conf['max_open_trades'] = 1
    mocker.patch(
        'freqtrade.rpc.rpc.CryptoToFiatConverter._find_price',
        return_value=15000.0
    )
    mocker.patch.multiple(
        'freqtrade.exchange.Exchange',
        fetch_ticker=ticker,
        get_fee=fee,
    )

    telegram, freqtradebot, msg_mock = get_telegram_testobject(mocker, default_conf)

    patch_get_signal(freqtradebot)

    # Create some test data
    freqtradebot.enter_positions()
    trade = Trade.query.first()
    assert trade

    # Simulate fulfilled LIMIT_BUY order for trade
    trade.update(limit_buy_order)

    # Simulate fulfilled LIMIT_SELL order for trade
    trade.update(limit_sell_order)

    trade.close_date = datetime.utcnow()
    trade.is_open = False

    # Try valid data
    # /weekly 2
    context = MagicMock()
    context.args = ["2"]
    telegram._weekly(update=update, context=context)
    assert msg_mock.call_count == 1
    assert "Weekly Profit over the last 2 weeks (starting from Monday)</b>:" \
           in msg_mock.call_args_list[0][0][0]
    assert 'Monday ' in msg_mock.call_args_list[0][0][0]
    today = datetime.utcnow().date()
    first_iso_day_of_current_week = today - timedelta(days=today.weekday())
    assert str(first_iso_day_of_current_week) in msg_mock.call_args_list[0][0][0]
    assert str('  0.00006217 BTC') in msg_mock.call_args_list[0][0][0]
    assert str('  0.933 USD') in msg_mock.call_args_list[0][0][0]
    assert str('  1 trade') in msg_mock.call_args_list[0][0][0]
    assert str('  0 trade') in msg_mock.call_args_list[0][0][0]

    # Reset msg_mock
    msg_mock.reset_mock()
    context.args = []
    telegram._weekly(update=update, context=context)
    assert msg_mock.call_count == 1
    assert "Weekly Profit over the last 8 weeks (starting from Monday)</b>:" \
           in msg_mock.call_args_list[0][0][0]
    assert 'Weekly' in msg_mock.call_args_list[0][0][0]
    assert str('  0.00006217 BTC') in msg_mock.call_args_list[0][0][0]
    assert str('  0.933 USD') in msg_mock.call_args_list[0][0][0]
    assert str('  1 trade') in msg_mock.call_args_list[0][0][0]
    assert str('  0 trade') in msg_mock.call_args_list[0][0][0]

    # Reset msg_mock
    msg_mock.reset_mock()
    freqtradebot.config['max_open_trades'] = 2
    # Add two other trades
    n = freqtradebot.enter_positions()
    assert n == 2

    trades = Trade.query.all()
    for trade in trades:
        trade.update(limit_buy_order)
        trade.update(limit_sell_order)
        trade.close_date = datetime.utcnow()
        trade.is_open = False

    # /weekly 1
    # By default, the 8 previous weeks are shown
    # So the previous modified trade should be excluded from the stats
    context = MagicMock()
    context.args = ["1"]
    telegram._weekly(update=update, context=context)
    assert str('  0.00018651 BTC') in msg_mock.call_args_list[0][0][0]
    assert str('  2.798 USD') in msg_mock.call_args_list[0][0][0]
    assert str('  3 trades') in msg_mock.call_args_list[0][0][0]


def test_weekly_wrong_input(default_conf, update, ticker, mocker) -> None:
    mocker.patch.multiple(
        'freqtrade.exchange.Exchange',
        fetch_ticker=ticker
    )

    telegram, freqtradebot, msg_mock = get_telegram_testobject(mocker, default_conf)
    patch_get_signal(freqtradebot)

    # Try invalid data
    msg_mock.reset_mock()
    freqtradebot.state = State.RUNNING
    # /weekly -3
    context = MagicMock()
    context.args = ["-3"]
    telegram._weekly(update=update, context=context)
    assert msg_mock.call_count == 1
    assert 'must be an integer greater than 0' in msg_mock.call_args_list[0][0][0]

    # Try invalid data
    msg_mock.reset_mock()
    freqtradebot.state = State.RUNNING
    # /weekly this week
    context = MagicMock()
    context.args = ["this week"]
    telegram._weekly(update=update, context=context)
    assert str('Weekly Profit over the last 8 weeks (starting from Monday)</b>:') \
           in msg_mock.call_args_list[0][0][0]


def test_monthly_handle(default_conf, update, ticker, limit_buy_order, fee,
                        limit_sell_order, mocker) -> None:
    default_conf['max_open_trades'] = 1
    mocker.patch(
        'freqtrade.rpc.rpc.CryptoToFiatConverter._find_price',
        return_value=15000.0
    )
    mocker.patch.multiple(
        'freqtrade.exchange.Exchange',
        fetch_ticker=ticker,
        get_fee=fee,
    )

    telegram, freqtradebot, msg_mock = get_telegram_testobject(mocker, default_conf)

    patch_get_signal(freqtradebot)

    # Create some test data
    freqtradebot.enter_positions()
    trade = Trade.query.first()
    assert trade

    # Simulate fulfilled LIMIT_BUY order for trade
    trade.update(limit_buy_order)

    # Simulate fulfilled LIMIT_SELL order for trade
    trade.update(limit_sell_order)

    trade.close_date = datetime.utcnow()
    trade.is_open = False

    # Try valid data
    # /monthly 2
    context = MagicMock()
    context.args = ["2"]
    telegram._monthly(update=update, context=context)
    assert msg_mock.call_count == 1
    assert 'Monthly Profit over the last 2 months</b>:' in msg_mock.call_args_list[0][0][0]
    assert 'Month ' in msg_mock.call_args_list[0][0][0]
    today = datetime.utcnow().date()
    current_month = f"{today.year}-{today.month:02} "
    assert current_month in msg_mock.call_args_list[0][0][0]
    assert str('  0.00006217 BTC') in msg_mock.call_args_list[0][0][0]
    assert str('  0.933 USD') in msg_mock.call_args_list[0][0][0]
    assert str('  1 trade') in msg_mock.call_args_list[0][0][0]
    assert str('  0 trade') in msg_mock.call_args_list[0][0][0]

    # Reset msg_mock
    msg_mock.reset_mock()
    context.args = []
    telegram._monthly(update=update, context=context)
    assert msg_mock.call_count == 1
    # Default to 6 months
    assert 'Monthly Profit over the last 6 months</b>:' in msg_mock.call_args_list[0][0][0]
    assert 'Month ' in msg_mock.call_args_list[0][0][0]
    assert current_month in msg_mock.call_args_list[0][0][0]
    assert str('  0.00006217 BTC') in msg_mock.call_args_list[0][0][0]
    assert str('  0.933 USD') in msg_mock.call_args_list[0][0][0]
    assert str('  1 trade') in msg_mock.call_args_list[0][0][0]
    assert str('  0 trade') in msg_mock.call_args_list[0][0][0]

    # Reset msg_mock
    msg_mock.reset_mock()
    freqtradebot.config['max_open_trades'] = 2
    # Add two other trades
    n = freqtradebot.enter_positions()
    assert n == 2

    trades = Trade.query.all()
    for trade in trades:
        trade.update(limit_buy_order)
        trade.update(limit_sell_order)
        trade.close_date = datetime.utcnow()
        trade.is_open = False

    # /monthly 12
    context = MagicMock()
    context.args = ["12"]
    telegram._monthly(update=update, context=context)
    assert msg_mock.call_count == 1
    assert 'Monthly Profit over the last 12 months</b>:' in msg_mock.call_args_list[0][0][0]
    assert str('  0.00018651 BTC') in msg_mock.call_args_list[0][0][0]
    assert str('  2.798 USD') in msg_mock.call_args_list[0][0][0]
    assert str('  3 trades') in msg_mock.call_args_list[0][0][0]

    # The one-digit months should contain a zero, Eg: September 2021 = "2021-09"
    # Since we loaded the last 12 months, any month should appear
    assert str('-09') in msg_mock.call_args_list[0][0][0]


def test_monthly_wrong_input(default_conf, update, ticker, mocker) -> None:
    mocker.patch.multiple(
        'freqtrade.exchange.Exchange',
        fetch_ticker=ticker
    )

    telegram, freqtradebot, msg_mock = get_telegram_testobject(mocker, default_conf)
    patch_get_signal(freqtradebot)

    # Try invalid data
    msg_mock.reset_mock()
    freqtradebot.state = State.RUNNING
    # /monthly -3
    context = MagicMock()
    context.args = ["-3"]
    telegram._monthly(update=update, context=context)
    assert msg_mock.call_count == 1
    assert 'must be an integer greater than 0' in msg_mock.call_args_list[0][0][0]

    # Try invalid data
    msg_mock.reset_mock()
    freqtradebot.state = State.RUNNING
    # /monthly february
    context = MagicMock()
    context.args = ["february"]
    telegram._monthly(update=update, context=context)
    assert str('Monthly Profit over the last 6 months</b>:') in msg_mock.call_args_list[0][0][0]


def test_profit_handle(default_conf, update, ticker, ticker_sell_up, fee,
                       limit_buy_order, limit_sell_order, mocker) -> None:
    mocker.patch('freqtrade.rpc.rpc.CryptoToFiatConverter._find_price', return_value=15000.0)
    mocker.patch.multiple(
        'freqtrade.exchange.Exchange',
        fetch_ticker=ticker,
        get_fee=fee,
    )

    telegram, freqtradebot, msg_mock = get_telegram_testobject(mocker, default_conf)
    patch_get_signal(freqtradebot)

    telegram._profit(update=update, context=MagicMock())
    assert msg_mock.call_count == 1
    assert 'No trades yet.' in msg_mock.call_args_list[0][0][0]
    msg_mock.reset_mock()

    # Create some test data
    freqtradebot.enter_positions()
    trade = Trade.query.first()

    # Simulate fulfilled LIMIT_BUY order for trade
    trade.update(limit_buy_order)
    context = MagicMock()
    # Test with invalid 2nd argument (should silently pass)
    context.args = ["aaa"]
    telegram._profit(update=update, context=context)
    assert msg_mock.call_count == 1
    assert 'No closed trade' in msg_mock.call_args_list[-1][0][0]
    assert '*ROI:* All trades' in msg_mock.call_args_list[-1][0][0]
    mocker.patch('freqtrade.wallets.Wallets.get_starting_balance', return_value=0.01)
    assert ('∙ `-0.000005 BTC (-0.50%) (-0.0 \N{GREEK CAPITAL LETTER SIGMA}%)`'
            in msg_mock.call_args_list[-1][0][0])
    msg_mock.reset_mock()

    # Update the ticker with a market going up
    mocker.patch('freqtrade.exchange.Exchange.fetch_ticker', ticker_sell_up)
    trade.update(limit_sell_order)

    trade.close_date = datetime.now(timezone.utc)
    trade.is_open = False
    Trade.commit()

    context.args = [3]
    telegram._profit(update=update, context=context)
    assert msg_mock.call_count == 1
    assert '*ROI:* Closed trades' in msg_mock.call_args_list[-1][0][0]
    assert ('∙ `0.00006217 BTC (6.20%) (0.62 \N{GREEK CAPITAL LETTER SIGMA}%)`'
            in msg_mock.call_args_list[-1][0][0])
    assert '∙ `0.933 USD`' in msg_mock.call_args_list[-1][0][0]
    assert '*ROI:* All trades' in msg_mock.call_args_list[-1][0][0]
    assert ('∙ `0.00006217 BTC (6.20%) (0.62 \N{GREEK CAPITAL LETTER SIGMA}%)`'
            in msg_mock.call_args_list[-1][0][0])
    assert '∙ `0.933 USD`' in msg_mock.call_args_list[-1][0][0]

    assert '*Best Performing:* `ETH/BTC: 6.20%`' in msg_mock.call_args_list[-1][0][0]


@pytest.mark.parametrize('is_short', [True, False])
def test_telegram_stats(default_conf, update, ticker, ticker_sell_up, fee,
                        limit_buy_order, limit_sell_order, mocker, is_short) -> None:
    mocker.patch('freqtrade.rpc.rpc.CryptoToFiatConverter._find_price', return_value=15000.0)
    mocker.patch.multiple(
        'freqtrade.exchange.Exchange',
        fetch_ticker=ticker,
        get_fee=fee,
    )
    telegram, freqtradebot, msg_mock = get_telegram_testobject(mocker, default_conf)
    patch_get_signal(freqtradebot)

    telegram._stats(update=update, context=MagicMock())
    assert msg_mock.call_count == 1
    assert 'No trades yet.' in msg_mock.call_args_list[0][0][0]
    msg_mock.reset_mock()

    # Create some test data
    create_mock_trades(fee, is_short=is_short)

    telegram._stats(update=update, context=MagicMock())
    assert msg_mock.call_count == 1
    assert 'Sell Reason' in msg_mock.call_args_list[-1][0][0]
    assert 'ROI' in msg_mock.call_args_list[-1][0][0]
    assert 'Avg. Duration' in msg_mock.call_args_list[-1][0][0]
    msg_mock.reset_mock()


def test_telegram_balance_handle(default_conf, update, mocker, rpc_balance, tickers) -> None:
    default_conf['dry_run'] = False
    mocker.patch('freqtrade.exchange.Exchange.get_balances', return_value=rpc_balance)
    mocker.patch('freqtrade.exchange.Exchange.get_tickers', tickers)
    mocker.patch('freqtrade.exchange.Exchange.get_valid_pair_combination',
                 side_effect=lambda a, b: f"{a}/{b}")

    telegram, freqtradebot, msg_mock = get_telegram_testobject(mocker, default_conf)
    patch_get_signal(freqtradebot)

    telegram._balance(update=update, context=MagicMock())
    result = msg_mock.call_args_list[0][0][0]
    assert msg_mock.call_count == 1
    assert '*BTC:*' in result
    assert '*ETH:*' not in result
    assert '*USDT:*' not in result
    assert '*EUR:*' not in result
    assert '*LTC:*' in result
    assert '*XRP:*' not in result
    assert 'Balance:' in result
    assert 'Est. BTC:' in result
    assert 'BTC: 12' in result
    assert "*3 Other Currencies (< 0.0001 BTC):*" in result
    assert 'BTC: 0.00000309' in result


def test_balance_handle_empty_response(default_conf, update, mocker) -> None:
    default_conf['dry_run'] = False
    mocker.patch('freqtrade.exchange.Exchange.get_balances', return_value={})

    telegram, freqtradebot, msg_mock = get_telegram_testobject(mocker, default_conf)
    patch_get_signal(freqtradebot)

    freqtradebot.config['dry_run'] = False
    telegram._balance(update=update, context=MagicMock())
    result = msg_mock.call_args_list[0][0][0]
    assert msg_mock.call_count == 1
    assert 'Starting capital: `0 BTC' in result


def test_balance_handle_empty_response_dry(default_conf, update, mocker) -> None:
    mocker.patch('freqtrade.exchange.Exchange.get_balances', return_value={})

    telegram, freqtradebot, msg_mock = get_telegram_testobject(mocker, default_conf)
    patch_get_signal(freqtradebot)

    telegram._balance(update=update, context=MagicMock())
    result = msg_mock.call_args_list[0][0][0]
    assert msg_mock.call_count == 1
    assert "*Warning:* Simulated balances in Dry Mode." in result
    assert "Starting capital: `1000 BTC`" in result


def test_balance_handle_too_large_response(default_conf, update, mocker) -> None:
    balances = []
    for i in range(100):
        curr = choice(ascii_uppercase) + choice(ascii_uppercase) + choice(ascii_uppercase)
        balances.append({
            'currency': curr,
            'free': 1.0,
            'used': 0.5,
            'balance': i,
            'est_stake': 1,
            'stake': 'BTC',
        })
    mocker.patch('freqtrade.rpc.rpc.RPC._rpc_balance', return_value={
        'currencies': balances,
        'total': 100.0,
        'symbol': 100.0,
        'value': 1000.0,
        'starting_capital': 1000,
        'starting_capital_fiat': 1000,
    })

    telegram, freqtradebot, msg_mock = get_telegram_testobject(mocker, default_conf)
    patch_get_signal(freqtradebot)

    telegram._balance(update=update, context=MagicMock())
    assert msg_mock.call_count > 1
    # Test if wrap happens around 4000 -
    # and each single currency-output is around 120 characters long so we need
    # an offset to avoid random test failures
    assert len(msg_mock.call_args_list[0][0][0]) < 4096
    assert len(msg_mock.call_args_list[0][0][0]) > (4096 - 120)


def test_start_handle(default_conf, update, mocker) -> None:

    telegram, freqtradebot, msg_mock = get_telegram_testobject(mocker, default_conf)

    freqtradebot.state = State.STOPPED
    assert freqtradebot.state == State.STOPPED
    telegram._start(update=update, context=MagicMock())
    assert freqtradebot.state == State.RUNNING
    assert msg_mock.call_count == 1


def test_start_handle_already_running(default_conf, update, mocker) -> None:

    telegram, freqtradebot, msg_mock = get_telegram_testobject(mocker, default_conf)

    freqtradebot.state = State.RUNNING
    assert freqtradebot.state == State.RUNNING
    telegram._start(update=update, context=MagicMock())
    assert freqtradebot.state == State.RUNNING
    assert msg_mock.call_count == 1
    assert 'already running' in msg_mock.call_args_list[0][0][0]


def test_stop_handle(default_conf, update, mocker) -> None:

    telegram, freqtradebot, msg_mock = get_telegram_testobject(mocker, default_conf)

    freqtradebot.state = State.RUNNING
    assert freqtradebot.state == State.RUNNING
    telegram._stop(update=update, context=MagicMock())
    assert freqtradebot.state == State.STOPPED
    assert msg_mock.call_count == 1
    assert 'stopping trader' in msg_mock.call_args_list[0][0][0]


def test_stop_handle_already_stopped(default_conf, update, mocker) -> None:

    telegram, freqtradebot, msg_mock = get_telegram_testobject(mocker, default_conf)

    freqtradebot.state = State.STOPPED
    assert freqtradebot.state == State.STOPPED
    telegram._stop(update=update, context=MagicMock())
    assert freqtradebot.state == State.STOPPED
    assert msg_mock.call_count == 1
    assert 'already stopped' in msg_mock.call_args_list[0][0][0]


def test_stopbuy_handle(default_conf, update, mocker) -> None:

    telegram, freqtradebot, msg_mock = get_telegram_testobject(mocker, default_conf)

    assert freqtradebot.config['max_open_trades'] != 0
    telegram._stopbuy(update=update, context=MagicMock())
    assert freqtradebot.config['max_open_trades'] == 0
    assert msg_mock.call_count == 1
    assert 'No more buy will occur from now. Run /reload_config to reset.' \
        in msg_mock.call_args_list[0][0][0]


def test_reload_config_handle(default_conf, update, mocker) -> None:

    telegram, freqtradebot, msg_mock = get_telegram_testobject(mocker, default_conf)

    freqtradebot.state = State.RUNNING
    assert freqtradebot.state == State.RUNNING
    telegram._reload_config(update=update, context=MagicMock())
    assert freqtradebot.state == State.RELOAD_CONFIG
    assert msg_mock.call_count == 1
    assert 'Reloading config' in msg_mock.call_args_list[0][0][0]


def test_telegram_forcesell_handle(default_conf, update, ticker, fee,
                                   ticker_sell_up, mocker) -> None:
    mocker.patch('freqtrade.rpc.rpc.CryptoToFiatConverter._find_price', return_value=15000.0)
    msg_mock = mocker.patch('freqtrade.rpc.telegram.Telegram.send_msg', MagicMock())
    mocker.patch('freqtrade.rpc.telegram.Telegram._init', MagicMock())
    patch_exchange(mocker)
    patch_whitelist(mocker, default_conf)
    mocker.patch.multiple(
        'freqtrade.exchange.Exchange',
        fetch_ticker=ticker,
        get_fee=fee,
        _is_dry_limit_order_filled=MagicMock(return_value=True),
    )

    freqtradebot = FreqtradeBot(default_conf)
    rpc = RPC(freqtradebot)
    telegram = Telegram(rpc, default_conf)
    patch_get_signal(freqtradebot)

    # Create some test data
    freqtradebot.enter_positions()

    trade = Trade.query.first()
    assert trade

    # Increase the price and sell it
    mocker.patch('freqtrade.exchange.Exchange.fetch_ticker', ticker_sell_up)

    # /forcesell 1
    context = MagicMock()
    context.args = ["1"]
    telegram._forceexit(update=update, context=context)

    assert msg_mock.call_count == 4
    last_msg = msg_mock.call_args_list[-2][0][0]
    assert {
        'type': RPCMessageType.SELL,
        'trade_id': 1,
        'exchange': 'Binance',
        'pair': 'ETH/BTC',
        'gain': 'profit',
        'leverage': 1.0,
        'limit': 1.173e-05,
        'amount': 91.07468123,
        'order_type': 'limit',
        'open_rate': 1.098e-05,
        'current_rate': 1.173e-05,
        'direction': 'Long',
        'profit_amount': 6.314e-05,
        'profit_ratio': 0.0629778,
        'stake_currency': 'BTC',
        'base_currency': 'ETH',
        'fiat_currency': 'USD',
        'buy_tag': ANY,
        'enter_tag': ANY,
        'sell_reason': SellType.FORCE_SELL.value,
        'open_date': ANY,
        'close_date': ANY,
        'close_rate': ANY,
    } == last_msg


def test_telegram_forcesell_down_handle(default_conf, update, ticker, fee,
                                        ticker_sell_down, mocker) -> None:
    mocker.patch('freqtrade.rpc.fiat_convert.CryptoToFiatConverter._find_price',
                 return_value=15000.0)
    msg_mock = mocker.patch('freqtrade.rpc.telegram.Telegram.send_msg', MagicMock())
    mocker.patch('freqtrade.rpc.telegram.Telegram._init', MagicMock())
    patch_exchange(mocker)
    patch_whitelist(mocker, default_conf)

    mocker.patch.multiple(
        'freqtrade.exchange.Exchange',
        fetch_ticker=ticker,
        get_fee=fee,
        _is_dry_limit_order_filled=MagicMock(return_value=True),
    )

    freqtradebot = FreqtradeBot(default_conf)
    rpc = RPC(freqtradebot)
    telegram = Telegram(rpc, default_conf)
    patch_get_signal(freqtradebot)

    # Create some test data
    freqtradebot.enter_positions()

    # Decrease the price and sell it
    mocker.patch.multiple(
        'freqtrade.exchange.Exchange',
        fetch_ticker=ticker_sell_down
    )

    trade = Trade.query.first()
    assert trade

    # /forcesell 1
    context = MagicMock()
    context.args = ["1"]
    telegram._forceexit(update=update, context=context)

    assert msg_mock.call_count == 4

    last_msg = msg_mock.call_args_list[-2][0][0]
    assert {
        'type': RPCMessageType.SELL,
        'trade_id': 1,
        'exchange': 'Binance',
        'pair': 'ETH/BTC',
        'gain': 'loss',
        'leverage': 1.0,
        'limit': 1.043e-05,
        'amount': 91.07468123,
        'order_type': 'limit',
        'open_rate': 1.098e-05,
        'current_rate': 1.043e-05,
        'direction': 'Long',
        'profit_amount': -5.497e-05,
        'profit_ratio': -0.05482878,
        'stake_currency': 'BTC',
        'base_currency': 'ETH',
        'fiat_currency': 'USD',
        'buy_tag': ANY,
        'enter_tag': ANY,
        'sell_reason': SellType.FORCE_SELL.value,
        'open_date': ANY,
        'close_date': ANY,
        'close_rate': ANY,
    } == last_msg


def test_forcesell_all_handle(default_conf, update, ticker, fee, mocker) -> None:
    patch_exchange(mocker)
    mocker.patch('freqtrade.rpc.fiat_convert.CryptoToFiatConverter._find_price',
                 return_value=15000.0)
    msg_mock = mocker.patch('freqtrade.rpc.telegram.Telegram.send_msg', MagicMock())
    mocker.patch('freqtrade.rpc.telegram.Telegram._init', MagicMock())
    patch_whitelist(mocker, default_conf)
    mocker.patch.multiple(
        'freqtrade.exchange.Exchange',
        fetch_ticker=ticker,
        get_fee=fee,
        _is_dry_limit_order_filled=MagicMock(return_value=True),
    )
    default_conf['max_open_trades'] = 4
    freqtradebot = FreqtradeBot(default_conf)
    rpc = RPC(freqtradebot)
    telegram = Telegram(rpc, default_conf)
    patch_get_signal(freqtradebot)

    # Create some test data
    freqtradebot.enter_positions()
    msg_mock.reset_mock()

    # /forcesell all
    context = MagicMock()
    context.args = ["all"]
    telegram._forceexit(update=update, context=context)

    # Called for each trade 2 times
    assert msg_mock.call_count == 8
    msg = msg_mock.call_args_list[0][0][0]
    assert {
        'type': RPCMessageType.SELL,
        'trade_id': 1,
        'exchange': 'Binance',
        'pair': 'ETH/BTC',
        'gain': 'loss',
        'leverage': 1.0,
        'limit': 1.099e-05,
        'amount': 91.07468123,
        'order_type': 'limit',
        'open_rate': 1.098e-05,
        'current_rate': 1.099e-05,
        'direction': 'Long',
        'profit_amount': -4.09e-06,
        'profit_ratio': -0.00408133,
        'stake_currency': 'BTC',
        'base_currency': 'ETH',
        'fiat_currency': 'USD',
        'buy_tag': ANY,
        'enter_tag': ANY,
        'sell_reason': SellType.FORCE_SELL.value,
        'open_date': ANY,
        'close_date': ANY,
        'close_rate': ANY,
    } == msg


def test_forcesell_handle_invalid(default_conf, update, mocker) -> None:
    mocker.patch('freqtrade.rpc.fiat_convert.CryptoToFiatConverter._find_price',
                 return_value=15000.0)

    telegram, freqtradebot, msg_mock = get_telegram_testobject(mocker, default_conf)
    patch_get_signal(freqtradebot)

    # Trader is not running
    freqtradebot.state = State.STOPPED
    # /forcesell 1
    context = MagicMock()
    context.args = ["1"]
    telegram._forceexit(update=update, context=context)
    assert msg_mock.call_count == 1
    assert 'not running' in msg_mock.call_args_list[0][0][0]

    # No argument
    msg_mock.reset_mock()
    freqtradebot.state = State.RUNNING
    context = MagicMock()
    context.args = []
    telegram._forceexit(update=update, context=context)
    assert msg_mock.call_count == 1
    assert "You must specify a trade-id or 'all'." in msg_mock.call_args_list[0][0][0]

    # Invalid argument
    msg_mock.reset_mock()
    freqtradebot.state = State.RUNNING
    # /forcesell 123456
    context = MagicMock()
    context.args = ["123456"]
    telegram._forceexit(update=update, context=context)
    assert msg_mock.call_count == 1
    assert 'invalid argument' in msg_mock.call_args_list[0][0][0]


def test_forceenter_handle(default_conf, update, mocker) -> None:
    mocker.patch('freqtrade.rpc.rpc.CryptoToFiatConverter._find_price', return_value=15000.0)

    fbuy_mock = MagicMock(return_value=None)
    mocker.patch('freqtrade.rpc.RPC._rpc_force_entry', fbuy_mock)

    telegram, freqtradebot, _ = get_telegram_testobject(mocker, default_conf)
    patch_get_signal(freqtradebot)

    # /forcelong ETH/BTC
    context = MagicMock()
    context.args = ["ETH/BTC"]
    telegram._forceenter(update=update, context=context, order_side=SignalDirection.LONG)

    assert fbuy_mock.call_count == 1
    assert fbuy_mock.call_args_list[0][0][0] == 'ETH/BTC'
    assert fbuy_mock.call_args_list[0][0][1] is None
    assert fbuy_mock.call_args_list[0][1]['order_side'] == SignalDirection.LONG

    # Reset and retry with specified price
    fbuy_mock = MagicMock(return_value=None)
    mocker.patch('freqtrade.rpc.RPC._rpc_force_entry', fbuy_mock)
    # /forcelong ETH/BTC 0.055
    context = MagicMock()
    context.args = ["ETH/BTC", "0.055"]
    telegram._forceenter(update=update, context=context, order_side=SignalDirection.LONG)

    assert fbuy_mock.call_count == 1
    assert fbuy_mock.call_args_list[0][0][0] == 'ETH/BTC'
    assert isinstance(fbuy_mock.call_args_list[0][0][1], float)
    assert fbuy_mock.call_args_list[0][0][1] == 0.055


def test_forceenter_handle_exception(default_conf, update, mocker) -> None:
    mocker.patch('freqtrade.rpc.rpc.CryptoToFiatConverter._find_price', return_value=15000.0)

    telegram, freqtradebot, msg_mock = get_telegram_testobject(mocker, default_conf)
    patch_get_signal(freqtradebot)

    update.message.text = '/forcebuy ETH/Nonepair'
    telegram._forceenter(update=update, context=MagicMock(), order_side=SignalDirection.LONG)

    assert msg_mock.call_count == 1
    assert msg_mock.call_args_list[0][0][0] == 'Forceentry not enabled.'


def test_forceenter_no_pair(default_conf, update, mocker) -> None:
    mocker.patch('freqtrade.rpc.rpc.CryptoToFiatConverter._find_price', return_value=15000.0)

    fbuy_mock = MagicMock(return_value=None)
    mocker.patch('freqtrade.rpc.RPC._rpc_force_entry', fbuy_mock)

    telegram, freqtradebot, msg_mock = get_telegram_testobject(mocker, default_conf)

    patch_get_signal(freqtradebot)

    context = MagicMock()
    context.args = []
    telegram._forceenter(update=update, context=context, order_side=SignalDirection.LONG)

    assert fbuy_mock.call_count == 0
    assert msg_mock.call_count == 1
    assert msg_mock.call_args_list[0][1]['msg'] == 'Which pair?'
    # assert msg_mock.call_args_list[0][1]['callback_query_handler'] == 'forcebuy'
    keyboard = msg_mock.call_args_list[0][1]['keyboard']
    # One additional button - cancel
    assert reduce(lambda acc, x: acc + len(x), keyboard, 0) == 5
    update = MagicMock()
    update.callback_query = MagicMock()
    update.callback_query.data = 'XRP/USDT_||_long'
    telegram._forceenter_inline(update, None)
    assert fbuy_mock.call_count == 1


def test_telegram_performance_handle(default_conf, update, ticker, fee,
                                     limit_buy_order, limit_sell_order, mocker) -> None:

    mocker.patch.multiple(
        'freqtrade.exchange.Exchange',
        fetch_ticker=ticker,
        get_fee=fee,
    )
    telegram, freqtradebot, msg_mock = get_telegram_testobject(mocker, default_conf)
    patch_get_signal(freqtradebot)

    # Create some test data
    freqtradebot.enter_positions()
    trade = Trade.query.first()
    assert trade

    # Simulate fulfilled LIMIT_BUY order for trade
    trade.update(limit_buy_order)

    # Simulate fulfilled LIMIT_SELL order for trade
    trade.update(limit_sell_order)

    trade.close_date = datetime.utcnow()
    trade.is_open = False
    telegram._performance(update=update, context=MagicMock())
    assert msg_mock.call_count == 1
    assert 'Performance' in msg_mock.call_args_list[0][0][0]
    assert '<code>ETH/BTC\t0.00006217 BTC (6.20%) (1)</code>' in msg_mock.call_args_list[0][0][0]


def test_telegram_buy_tag_performance_handle(default_conf, update, ticker, fee,
                                             limit_buy_order, limit_sell_order, mocker) -> None:
    mocker.patch.multiple(
        'freqtrade.exchange.Exchange',
        fetch_ticker=ticker,
        get_fee=fee,
    )
    telegram, freqtradebot, msg_mock = get_telegram_testobject(mocker, default_conf)
    patch_get_signal(freqtradebot)

    # Create some test data
    freqtradebot.enter_positions()
    trade = Trade.query.first()
    assert trade

    # Simulate fulfilled LIMIT_BUY order for trade
    trade.update(limit_buy_order)

    trade.enter_tag = "TESTBUY"
    # Simulate fulfilled LIMIT_SELL order for trade
    trade.update(limit_sell_order)

    trade.close_date = datetime.utcnow()
    trade.is_open = False
    context = MagicMock()
    telegram._enter_tag_performance(update=update, context=context)
    assert msg_mock.call_count == 1
    assert 'Buy Tag Performance' in msg_mock.call_args_list[0][0][0]
    assert '<code>TESTBUY\t0.00006217 BTC (6.20%) (1)</code>' in msg_mock.call_args_list[0][0][0]

    context.args = [trade.pair]
    telegram._enter_tag_performance(update=update, context=context)
    assert msg_mock.call_count == 2

    msg_mock.reset_mock()
    mocker.patch('freqtrade.rpc.rpc.RPC._rpc_enter_tag_performance',
                 side_effect=RPCException('Error'))
    telegram._enter_tag_performance(update=update, context=MagicMock())

    assert msg_mock.call_count == 1
    assert "Error" in msg_mock.call_args_list[0][0][0]


def test_telegram_sell_reason_performance_handle(default_conf, update, ticker, fee,
                                                 limit_buy_order, limit_sell_order, mocker) -> None:
    mocker.patch.multiple(
        'freqtrade.exchange.Exchange',
        fetch_ticker=ticker,
        get_fee=fee,
    )
    telegram, freqtradebot, msg_mock = get_telegram_testobject(mocker, default_conf)
    patch_get_signal(freqtradebot)

    # Create some test data
    freqtradebot.enter_positions()
    trade = Trade.query.first()
    assert trade

    # Simulate fulfilled LIMIT_BUY order for trade
    trade.update(limit_buy_order)

    trade.sell_reason = 'TESTSELL'
    # Simulate fulfilled LIMIT_SELL order for trade
    trade.update(limit_sell_order)

    trade.close_date = datetime.utcnow()
    trade.is_open = False
    context = MagicMock()
    telegram._sell_reason_performance(update=update, context=context)
    assert msg_mock.call_count == 1
    assert 'Sell Reason Performance' in msg_mock.call_args_list[0][0][0]
    assert '<code>TESTSELL\t0.00006217 BTC (6.20%) (1)</code>' in msg_mock.call_args_list[0][0][0]
    context.args = [trade.pair]

    telegram._sell_reason_performance(update=update, context=context)
    assert msg_mock.call_count == 2

    msg_mock.reset_mock()
    mocker.patch('freqtrade.rpc.rpc.RPC._rpc_sell_reason_performance',
                 side_effect=RPCException('Error'))
    telegram._sell_reason_performance(update=update, context=MagicMock())

    assert msg_mock.call_count == 1
    assert "Error" in msg_mock.call_args_list[0][0][0]


def test_telegram_mix_tag_performance_handle(default_conf, update, ticker, fee,
                                             limit_buy_order, limit_sell_order, mocker) -> None:
    mocker.patch.multiple(
        'freqtrade.exchange.Exchange',
        fetch_ticker=ticker,
        get_fee=fee,
    )
    telegram, freqtradebot, msg_mock = get_telegram_testobject(mocker, default_conf)
    patch_get_signal(freqtradebot)

    # Create some test data
    freqtradebot.enter_positions()
    trade = Trade.query.first()
    assert trade

    # Simulate fulfilled LIMIT_BUY order for trade
    trade.update(limit_buy_order)

    trade.enter_tag = "TESTBUY"
    trade.sell_reason = "TESTSELL"

    # Simulate fulfilled LIMIT_SELL order for trade
    trade.update(limit_sell_order)

    trade.close_date = datetime.utcnow()
    trade.is_open = False

    context = MagicMock()
    telegram._mix_tag_performance(update=update, context=context)
    assert msg_mock.call_count == 1
    assert 'Mix Tag Performance' in msg_mock.call_args_list[0][0][0]
    assert ('<code>TESTBUY TESTSELL\t0.00006217 BTC (6.20%) (1)</code>'
            in msg_mock.call_args_list[0][0][0])

    context.args = [trade.pair]
    telegram._mix_tag_performance(update=update, context=context)
    assert msg_mock.call_count == 2

    msg_mock.reset_mock()
    mocker.patch('freqtrade.rpc.rpc.RPC._rpc_mix_tag_performance',
                 side_effect=RPCException('Error'))
    telegram._mix_tag_performance(update=update, context=MagicMock())

    assert msg_mock.call_count == 1
    assert "Error" in msg_mock.call_args_list[0][0][0]


def test_count_handle(default_conf, update, ticker, fee, mocker) -> None:
    mocker.patch.multiple(
        'freqtrade.exchange.Exchange',
        fetch_ticker=ticker,
        get_fee=fee,
    )
    telegram, freqtradebot, msg_mock = get_telegram_testobject(mocker, default_conf)
    patch_get_signal(freqtradebot)

    freqtradebot.state = State.STOPPED
    telegram._count(update=update, context=MagicMock())
    assert msg_mock.call_count == 1
    assert 'not running' in msg_mock.call_args_list[0][0][0]
    msg_mock.reset_mock()
    freqtradebot.state = State.RUNNING

    # Create some test data
    freqtradebot.enter_positions()
    msg_mock.reset_mock()
    telegram._count(update=update, context=MagicMock())

    msg = ('<pre>  current    max    total stake\n---------  -----  -------------\n'
           '        1      {}          {}</pre>').format(
        default_conf['max_open_trades'],
        default_conf['stake_amount']
    )
    assert msg in msg_mock.call_args_list[0][0][0]


def test_telegram_lock_handle(default_conf, update, ticker, fee, mocker) -> None:
    mocker.patch.multiple(
        'freqtrade.exchange.Exchange',
        fetch_ticker=ticker,
        get_fee=fee,
    )
    telegram, freqtradebot, msg_mock = get_telegram_testobject(mocker, default_conf)
    patch_get_signal(freqtradebot)
    telegram._locks(update=update, context=MagicMock())
    assert msg_mock.call_count == 1
    assert 'No active locks.' in msg_mock.call_args_list[0][0][0]

    msg_mock.reset_mock()

    PairLocks.lock_pair('ETH/BTC', arrow.utcnow().shift(minutes=4).datetime, 'randreason')
    PairLocks.lock_pair('XRP/BTC', arrow.utcnow().shift(minutes=20).datetime, 'deadbeef')

    telegram._locks(update=update, context=MagicMock())

    assert 'Pair' in msg_mock.call_args_list[0][0][0]
    assert 'Until' in msg_mock.call_args_list[0][0][0]
    assert 'Reason\n' in msg_mock.call_args_list[0][0][0]
    assert 'ETH/BTC' in msg_mock.call_args_list[0][0][0]
    assert 'XRP/BTC' in msg_mock.call_args_list[0][0][0]
    assert 'deadbeef' in msg_mock.call_args_list[0][0][0]
    assert 'randreason' in msg_mock.call_args_list[0][0][0]

    context = MagicMock()
    context.args = ['XRP/BTC']
    msg_mock.reset_mock()
    telegram._delete_locks(update=update, context=context)

    assert 'ETH/BTC' in msg_mock.call_args_list[0][0][0]
    assert 'randreason' in msg_mock.call_args_list[0][0][0]
    assert 'XRP/BTC' not in msg_mock.call_args_list[0][0][0]
    assert 'deadbeef' not in msg_mock.call_args_list[0][0][0]


def test_whitelist_static(default_conf, update, mocker) -> None:

    telegram, freqtradebot, msg_mock = get_telegram_testobject(mocker, default_conf)

    telegram._whitelist(update=update, context=MagicMock())
    assert msg_mock.call_count == 1
    assert ("Using whitelist `['StaticPairList']` with 4 pairs\n"
            "`ETH/BTC, LTC/BTC, XRP/BTC, NEO/BTC`" in msg_mock.call_args_list[0][0][0])


def test_whitelist_dynamic(default_conf, update, mocker) -> None:
    mocker.patch('freqtrade.exchange.Exchange.exchange_has', MagicMock(return_value=True))
    default_conf['pairlists'] = [{'method': 'VolumePairList',
                                 'number_assets': 4
                                  }]
    telegram, _, msg_mock = get_telegram_testobject(mocker, default_conf)

    telegram._whitelist(update=update, context=MagicMock())
    assert msg_mock.call_count == 1
    assert ("Using whitelist `['VolumePairList']` with 4 pairs\n"
            "`ETH/BTC, LTC/BTC, XRP/BTC, NEO/BTC`" in msg_mock.call_args_list[0][0][0])


def test_blacklist_static(default_conf, update, mocker) -> None:

    telegram, freqtradebot, msg_mock = get_telegram_testobject(mocker, default_conf)

    telegram._blacklist(update=update, context=MagicMock())
    assert msg_mock.call_count == 1
    assert ("Blacklist contains 2 pairs\n`DOGE/BTC, HOT/BTC`"
            in msg_mock.call_args_list[0][0][0])

    msg_mock.reset_mock()

    # /blacklist ETH/BTC
    context = MagicMock()
    context.args = ["ETH/BTC"]
    telegram._blacklist(update=update, context=context)
    assert msg_mock.call_count == 1
    assert ("Blacklist contains 3 pairs\n`DOGE/BTC, HOT/BTC, ETH/BTC`"
            in msg_mock.call_args_list[0][0][0])
    assert freqtradebot.pairlists.blacklist == ["DOGE/BTC", "HOT/BTC", "ETH/BTC"]

    msg_mock.reset_mock()
    context = MagicMock()
    context.args = ["XRP/.*"]
    telegram._blacklist(update=update, context=context)
    assert msg_mock.call_count == 1

    assert ("Blacklist contains 4 pairs\n`DOGE/BTC, HOT/BTC, ETH/BTC, XRP/.*`"
            in msg_mock.call_args_list[0][0][0])
    assert freqtradebot.pairlists.blacklist == ["DOGE/BTC", "HOT/BTC", "ETH/BTC", "XRP/.*"]

    msg_mock.reset_mock()
    context.args = ["DOGE/BTC"]
    telegram._blacklist_delete(update=update, context=context)
    assert msg_mock.call_count == 1
    assert ("Blacklist contains 3 pairs\n`HOT/BTC, ETH/BTC, XRP/.*`"
            in msg_mock.call_args_list[0][0][0])


def test_telegram_logs(default_conf, update, mocker) -> None:
    mocker.patch.multiple(
        'freqtrade.rpc.telegram.Telegram',
        _init=MagicMock(),
    )
    setup_logging(default_conf)

    telegram, _, msg_mock = get_telegram_testobject(mocker, default_conf)

    context = MagicMock()
    context.args = []
    telegram._logs(update=update, context=context)
    assert msg_mock.call_count == 1
    assert "freqtrade\\.rpc\\.telegram" in msg_mock.call_args_list[0][0][0]

    msg_mock.reset_mock()
    context.args = ["1"]
    telegram._logs(update=update, context=context)
    assert msg_mock.call_count == 1

    msg_mock.reset_mock()
    # Test with changed MaxMessageLength
    mocker.patch('freqtrade.rpc.telegram.MAX_TELEGRAM_MESSAGE_LENGTH', 200)
    context = MagicMock()
    context.args = []
    telegram._logs(update=update, context=context)
    # Called at least 2 times. Exact times will change with unrelated changes to setup messages
    # Therefore we don't test for this explicitly.
    assert msg_mock.call_count >= 2


def test_edge_disabled(default_conf, update, mocker) -> None:

    telegram, _, msg_mock = get_telegram_testobject(mocker, default_conf)

    telegram._edge(update=update, context=MagicMock())
    assert msg_mock.call_count == 1
    assert "Edge is not enabled." in msg_mock.call_args_list[0][0][0]


def test_edge_enabled(edge_conf, update, mocker) -> None:
    mocker.patch('freqtrade.edge.Edge._cached_pairs', mocker.PropertyMock(
        return_value={
            'E/F': PairInfo(-0.01, 0.66, 3.71, 0.50, 1.71, 10, 60),
        }
    ))

    telegram, _, msg_mock = get_telegram_testobject(mocker, edge_conf)

    telegram._edge(update=update, context=MagicMock())
    assert msg_mock.call_count == 1
    assert '<b>Edge only validated following pairs:</b>\n<pre>' in msg_mock.call_args_list[0][0][0]
    assert 'Pair      Winrate    Expectancy    Stoploss' in msg_mock.call_args_list[0][0][0]

    msg_mock.reset_mock()

    mocker.patch('freqtrade.edge.Edge._cached_pairs', mocker.PropertyMock(
        return_value={}))
    telegram._edge(update=update, context=MagicMock())
    assert msg_mock.call_count == 1
    assert '<b>Edge only validated following pairs:</b>' in msg_mock.call_args_list[0][0][0]
    assert 'Winrate' not in msg_mock.call_args_list[0][0][0]


@pytest.mark.parametrize('is_short,regex_pattern',
                         [(True, r"just now[ ]*XRP\/BTC \(#3\)  -1.00% \("),
                          (False, r"just now[ ]*XRP\/BTC \(#3\)  1.00% \(")])
def test_telegram_trades(mocker, update, default_conf, fee, is_short, regex_pattern):

    telegram, _, msg_mock = get_telegram_testobject(mocker, default_conf)

    context = MagicMock()
    context.args = []

    telegram._trades(update=update, context=context)
    assert "<b>0 recent trades</b>:" in msg_mock.call_args_list[0][0][0]
    assert "<pre>" not in msg_mock.call_args_list[0][0][0]
    msg_mock.reset_mock()

    context.args = ['hello']
    telegram._trades(update=update, context=context)
    assert "<b>0 recent trades</b>:" in msg_mock.call_args_list[0][0][0]
    assert "<pre>" not in msg_mock.call_args_list[0][0][0]
    msg_mock.reset_mock()

    create_mock_trades(fee, is_short=is_short)

    context = MagicMock()
    context.args = [5]
    telegram._trades(update=update, context=context)
    msg_mock.call_count == 1
    assert "2 recent trades</b>:" in msg_mock.call_args_list[0][0][0]
    assert "Profit (" in msg_mock.call_args_list[0][0][0]
    assert "Close Date" in msg_mock.call_args_list[0][0][0]
    assert "<pre>" in msg_mock.call_args_list[0][0][0]
    assert bool(re.search(regex_pattern, msg_mock.call_args_list[0][0][0]))


@pytest.mark.parametrize('is_short', [True, False])
def test_telegram_delete_trade(mocker, update, default_conf, fee, is_short):

    telegram, _, msg_mock = get_telegram_testobject(mocker, default_conf)
    context = MagicMock()
    context.args = []

    telegram._delete_trade(update=update, context=context)
    assert "Trade-id not set." in msg_mock.call_args_list[0][0][0]

    msg_mock.reset_mock()
    create_mock_trades(fee, is_short=is_short)

    context = MagicMock()
    context.args = [1]
    telegram._delete_trade(update=update, context=context)
    msg_mock.call_count == 1
    assert "Deleted trade 1." in msg_mock.call_args_list[0][0][0]
    assert "Please make sure to take care of this asset" in msg_mock.call_args_list[0][0][0]


def test_help_handle(default_conf, update, mocker) -> None:
    telegram, _, msg_mock = get_telegram_testobject(mocker, default_conf)

    telegram._help(update=update, context=MagicMock())
    assert msg_mock.call_count == 1
    assert '*/help:* `This help message`' in msg_mock.call_args_list[0][0][0]


def test_version_handle(default_conf, update, mocker) -> None:

    telegram, freqtradebot, msg_mock = get_telegram_testobject(mocker, default_conf)

    telegram._version(update=update, context=MagicMock())
    assert msg_mock.call_count == 1
    assert '*Version:* `{}`'.format(__version__) in msg_mock.call_args_list[0][0][0]

    msg_mock.reset_mock()
    freqtradebot.strategy.version = lambda: '1.1.1'

    telegram._version(update=update, context=MagicMock())
    assert msg_mock.call_count == 1
    assert '*Version:* `{}`'.format(__version__) in msg_mock.call_args_list[0][0][0]
    assert '*Strategy version: * `1.1.1`' in msg_mock.call_args_list[0][0][0]


def test_show_config_handle(default_conf, update, mocker) -> None:

    default_conf['runmode'] = RunMode.DRY_RUN

    telegram, freqtradebot, msg_mock = get_telegram_testobject(mocker, default_conf)

    telegram._show_config(update=update, context=MagicMock())
    assert msg_mock.call_count == 1
    assert '*Mode:* `{}`'.format('Dry-run') in msg_mock.call_args_list[0][0][0]
    assert '*Exchange:* `binance`' in msg_mock.call_args_list[0][0][0]
    assert f'*Strategy:* `{CURRENT_TEST_STRATEGY}`' in msg_mock.call_args_list[0][0][0]
    assert '*Stoploss:* `-0.1`' in msg_mock.call_args_list[0][0][0]

    msg_mock.reset_mock()
    freqtradebot.config['trailing_stop'] = True
    telegram._show_config(update=update, context=MagicMock())
    assert msg_mock.call_count == 1
    assert '*Mode:* `{}`'.format('Dry-run') in msg_mock.call_args_list[0][0][0]
    assert '*Exchange:* `binance`' in msg_mock.call_args_list[0][0][0]
    assert f'*Strategy:* `{CURRENT_TEST_STRATEGY}`' in msg_mock.call_args_list[0][0][0]
    assert '*Initial Stoploss:* `-0.1`' in msg_mock.call_args_list[0][0][0]


@pytest.mark.parametrize('message_type,enter,enter_signal,leverage', [
    (RPCMessageType.BUY, 'Long', 'long_signal_01', None),
    (RPCMessageType.BUY, 'Long', 'long_signal_01', 1.0),
    (RPCMessageType.BUY, 'Long', 'long_signal_01', 5.0),
    (RPCMessageType.SHORT, 'Short', 'short_signal_01', 2.0)])
def test_send_msg_buy_notification(default_conf, mocker, caplog, message_type,
                                   enter, enter_signal, leverage) -> None:

    msg = {
        'type': message_type,
        'trade_id': 1,
        'enter_tag': enter_signal,
        'exchange': 'Binance',
        'pair': 'ETH/BTC',
        'leverage': leverage,
        'limit': 1.099e-05,
        'order_type': 'limit',
        'stake_amount': 0.01465333,
        'stake_amount_fiat': 0.0,
        'stake_currency': 'BTC',
        'fiat_currency': 'USD',
        'current_rate': 1.099e-05,
        'amount': 1333.3333333333335,
        'open_date': arrow.utcnow().shift(hours=-1)
    }
    telegram, freqtradebot, msg_mock = get_telegram_testobject(mocker, default_conf)

    telegram.send_msg(msg)
<<<<<<< HEAD
    leverage_text = f'*Leverage:* `{leverage}`\n' if leverage and leverage != 1.0 else ''

    assert msg_mock.call_args[0][0] == (
        f'\N{LARGE BLUE CIRCLE} *Binance:* {enter} ETH/BTC (#1)\n'
        f'*Enter Tag:* `{enter_signal}`\n'
        '*Amount:* `1333.33333333`\n'
        f'{leverage_text}'
        '*Open Rate:* `0.00001099`\n'
        '*Current Rate:* `0.00001099`\n'
        '*Total:* `(0.00100000 BTC, 12.345 USD)`'
    )
=======
    assert msg_mock.call_args[0][0] \
        == '\N{LARGE BLUE CIRCLE} *Binance:* Buying ETH/BTC (#1)\n' \
           '*Buy Tag:* `buy_signal_01`\n' \
           '*Amount:* `1333.33333333`\n' \
           '*Open Rate:* `0.00001099`\n' \
           '*Current Rate:* `0.00001099`\n' \
           '*Total:* `(0.01465333 BTC, 180.895 USD)`'
>>>>>>> 5a4f30d1

    freqtradebot.config['telegram']['notification_settings'] = {'buy': 'off'}
    caplog.clear()
    msg_mock.reset_mock()
    telegram.send_msg(msg)
    msg_mock.call_count == 0
    log_has("Notification 'buy' not sent.", caplog)

    freqtradebot.config['telegram']['notification_settings'] = {'buy': 'silent'}
    caplog.clear()
    msg_mock.reset_mock()

    telegram.send_msg(msg)
    msg_mock.call_count == 1
    msg_mock.call_args_list[0][1]['disable_notification'] is True


@pytest.mark.parametrize('message_type,enter_signal', [
    (RPCMessageType.BUY_CANCEL, 'long_signal_01'),
    (RPCMessageType.SHORT_CANCEL, 'short_signal_01')])
def test_send_msg_buy_cancel_notification(default_conf, mocker, message_type, enter_signal) -> None:

    telegram, _, msg_mock = get_telegram_testobject(mocker, default_conf)

    telegram.send_msg({
        'type': message_type,
        'enter_tag': enter_signal,
        'trade_id': 1,
        'exchange': 'Binance',
        'pair': 'ETH/BTC',
        'reason': CANCEL_REASON['TIMEOUT']
    })
    assert (msg_mock.call_args[0][0] == '\N{WARNING SIGN} *Binance:* '
            'Cancelling enter Order for ETH/BTC (#1). '
            'Reason: cancelled due to timeout.')


def test_send_msg_protection_notification(default_conf, mocker, time_machine) -> None:

    default_conf['telegram']['notification_settings']['protection_trigger'] = 'on'

    telegram, _, msg_mock = get_telegram_testobject(mocker, default_conf)
    time_machine.move_to("2021-09-01 05:00:00 +00:00")
    lock = PairLocks.lock_pair('ETH/BTC', arrow.utcnow().shift(minutes=6).datetime, 'randreason')
    msg = {
        'type': RPCMessageType.PROTECTION_TRIGGER,
    }
    msg.update(lock.to_json())
    telegram.send_msg(msg)
    assert (msg_mock.call_args[0][0] == "*Protection* triggered due to randreason. "
            "`ETH/BTC` will be locked until `2021-09-01 05:10:00`.")

    msg_mock.reset_mock()
    # Test global protection

    msg = {
        'type': RPCMessageType.PROTECTION_TRIGGER_GLOBAL,
    }
    lock = PairLocks.lock_pair('*', arrow.utcnow().shift(minutes=100).datetime, 'randreason')
    msg.update(lock.to_json())
    telegram.send_msg(msg)
    assert (msg_mock.call_args[0][0] == "*Protection* triggered due to randreason. "
            "*All pairs* will be locked until `2021-09-01 06:45:00`.")


@pytest.mark.parametrize('message_type,entered,enter_signal,leverage', [
    (RPCMessageType.BUY_FILL, 'Longed', 'long_signal_01', 1.0),
    (RPCMessageType.BUY_FILL, 'Longed', 'long_signal_02', 2.0),
    (RPCMessageType.SHORT_FILL, 'Shorted', 'short_signal_01', 2.0),
    ])
def test_send_msg_buy_fill_notification(default_conf, mocker, message_type, entered,
                                        enter_signal, leverage) -> None:

    default_conf['telegram']['notification_settings']['buy_fill'] = 'on'
    telegram, _, msg_mock = get_telegram_testobject(mocker, default_conf)

    telegram.send_msg({
        'type': message_type,
        'trade_id': 1,
        'enter_tag': enter_signal,
        'exchange': 'Binance',
        'pair': 'ETH/BTC',
<<<<<<< HEAD
        'leverage': leverage,
        'stake_amount': 0.001,
=======
        'stake_amount': 0.01465333,
>>>>>>> 5a4f30d1
        # 'stake_amount_fiat': 0.0,
        'stake_currency': 'BTC',
        'fiat_currency': 'USD',
        'open_rate': 1.099e-05,
        'amount': 1333.3333333333335,
        'open_date': arrow.utcnow().shift(hours=-1)
    })
<<<<<<< HEAD
    leverage_text = f'*Leverage:* `{leverage}`\n' if leverage != 1.0 else ''
    assert msg_mock.call_args[0][0] == (
        f'\N{CHECK MARK} *Binance:* {entered} ETH/BTC (#1)\n'
        f'*Enter Tag:* `{enter_signal}`\n'
        '*Amount:* `1333.33333333`\n'
        f"{leverage_text}"
        '*Open Rate:* `0.00001099`\n'
        '*Total:* `(0.00100000 BTC, 12.345 USD)`'
        )
=======

    assert msg_mock.call_args[0][0] \
        == '\N{CHECK MARK} *Binance:* Bought ETH/BTC (#1)\n' \
           '*Buy Tag:* `buy_signal_01`\n' \
           '*Amount:* `1333.33333333`\n' \
           '*Open Rate:* `0.00001099`\n' \
           '*Total:* `(0.01465333 BTC, 180.895 USD)`'
>>>>>>> 5a4f30d1


def test_send_msg_sell_notification(default_conf, mocker) -> None:

    telegram, _, msg_mock = get_telegram_testobject(mocker, default_conf)

    old_convamount = telegram._rpc._fiat_converter.convert_amount
    telegram._rpc._fiat_converter.convert_amount = lambda a, b, c: -24.812
    telegram.send_msg({
        'type': RPCMessageType.SELL,
        'trade_id': 1,
        'exchange': 'Binance',
        'pair': 'KEY/ETH',
        'leverage': 1.0,
        'direction': 'Long',
        'gain': 'loss',
        'limit': 3.201e-05,
        'amount': 1333.3333333333335,
        'order_type': 'market',
        'open_rate': 7.5e-05,
        'current_rate': 3.201e-05,
        'profit_amount': -0.05746268,
        'profit_ratio': -0.57405275,
        'stake_currency': 'ETH',
        'fiat_currency': 'USD',
        'enter_tag': 'buy_signal1',
        'sell_reason': SellType.STOP_LOSS.value,
        'open_date': arrow.utcnow().shift(hours=-1),
        'close_date': arrow.utcnow(),
    })
    assert msg_mock.call_args[0][0] == (
        '\N{WARNING SIGN} *Binance:* Exiting KEY/ETH (#1)\n'
        '*Unrealized Profit:* `-57.41% (loss: -0.05746268 ETH / -24.812 USD)`\n'
        '*Enter Tag:* `buy_signal1`\n'
        '*Exit Reason:* `stop_loss`\n'
        '*Duration:* `1:00:00 (60.0 min)`\n'
        '*Direction:* `Long`\n'
        '*Amount:* `1333.33333333`\n'
        '*Open Rate:* `0.00007500`\n'
        '*Current Rate:* `0.00003201`\n'
        '*Close Rate:* `0.00003201`'
        )

    msg_mock.reset_mock()
    telegram.send_msg({
        'type': RPCMessageType.SELL,
        'trade_id': 1,
        'exchange': 'Binance',
        'pair': 'KEY/ETH',
        'direction': 'Long',
        'gain': 'loss',
        'limit': 3.201e-05,
        'amount': 1333.3333333333335,
        'order_type': 'market',
        'open_rate': 7.5e-05,
        'current_rate': 3.201e-05,
        'profit_amount': -0.05746268,
        'profit_ratio': -0.57405275,
        'stake_currency': 'ETH',
        'enter_tag': 'buy_signal1',
        'sell_reason': SellType.STOP_LOSS.value,
        'open_date': arrow.utcnow().shift(days=-1, hours=-2, minutes=-30),
        'close_date': arrow.utcnow(),
    })
    assert msg_mock.call_args[0][0] == (
        '\N{WARNING SIGN} *Binance:* Exiting KEY/ETH (#1)\n'
        '*Unrealized Profit:* `-57.41%`\n'
        '*Enter Tag:* `buy_signal1`\n'
        '*Exit Reason:* `stop_loss`\n'
        '*Duration:* `1 day, 2:30:00 (1590.0 min)`\n'
        '*Direction:* `Long`\n'
        '*Amount:* `1333.33333333`\n'
        '*Open Rate:* `0.00007500`\n'
        '*Current Rate:* `0.00003201`\n'
        '*Close Rate:* `0.00003201`'
        )
    # Reset singleton function to avoid random breaks
    telegram._rpc._fiat_converter.convert_amount = old_convamount


def test_send_msg_sell_cancel_notification(default_conf, mocker) -> None:

    telegram, _, msg_mock = get_telegram_testobject(mocker, default_conf)

    old_convamount = telegram._rpc._fiat_converter.convert_amount
    telegram._rpc._fiat_converter.convert_amount = lambda a, b, c: -24.812
    telegram.send_msg({
        'type': RPCMessageType.SELL_CANCEL,
        'trade_id': 1,
        'exchange': 'Binance',
        'pair': 'KEY/ETH',
        'reason': 'Cancelled on exchange'
    })
    assert msg_mock.call_args[0][0] == (
        '\N{WARNING SIGN} *Binance:* Cancelling exit Order for KEY/ETH (#1).'
        ' Reason: Cancelled on exchange.')

    msg_mock.reset_mock()
    telegram.send_msg({
        'type': RPCMessageType.SELL_CANCEL,
        'trade_id': 1,
        'exchange': 'Binance',
        'pair': 'KEY/ETH',
        'reason': 'timeout'
    })
    assert msg_mock.call_args[0][0] == (
        '\N{WARNING SIGN} *Binance:* Cancelling exit Order for KEY/ETH (#1). Reason: timeout.')
    # Reset singleton function to avoid random breaks
    telegram._rpc._fiat_converter.convert_amount = old_convamount


@pytest.mark.parametrize('direction,enter_signal,leverage', [
    ('Long', 'long_signal_01', None),
    ('Long', 'long_signal_01', 1.0),
    ('Long', 'long_signal_01', 5.0),
    ('Short', 'short_signal_01', 2.0)])
def test_send_msg_sell_fill_notification(default_conf, mocker, direction,
                                         enter_signal, leverage) -> None:

    default_conf['telegram']['notification_settings']['sell_fill'] = 'on'
    telegram, _, msg_mock = get_telegram_testobject(mocker, default_conf)

    telegram.send_msg({
        'type': RPCMessageType.SELL_FILL,
        'trade_id': 1,
        'exchange': 'Binance',
        'pair': 'KEY/ETH',
        'leverage': leverage,
        'direction': direction,
        'gain': 'loss',
        'limit': 3.201e-05,
        'amount': 1333.3333333333335,
        'order_type': 'market',
        'open_rate': 7.5e-05,
        'close_rate': 3.201e-05,
        'profit_amount': -0.05746268,
        'profit_ratio': -0.57405275,
        'stake_currency': 'ETH',
        'enter_tag': enter_signal,
        'sell_reason': SellType.STOP_LOSS.value,
        'open_date': arrow.utcnow().shift(days=-1, hours=-2, minutes=-30),
        'close_date': arrow.utcnow(),
    })

    leverage_text = f'*Leverage:* `{leverage}`\n' if leverage and leverage != 1.0 else ''
    assert msg_mock.call_args[0][0] == (
        '\N{WARNING SIGN} *Binance:* Exited KEY/ETH (#1)\n'
        '*Profit:* `-57.41%`\n'
        f'*Enter Tag:* `{enter_signal}`\n'
        '*Exit Reason:* `stop_loss`\n'
        '*Duration:* `1 day, 2:30:00 (1590.0 min)`\n'
        f"*Direction:* `{direction}`\n"
        f"{leverage_text}"
        '*Amount:* `1333.33333333`\n'
        '*Open Rate:* `0.00007500`\n'
        '*Close Rate:* `0.00003201`'
    )


def test_send_msg_status_notification(default_conf, mocker) -> None:

    telegram, _, msg_mock = get_telegram_testobject(mocker, default_conf)
    telegram.send_msg({
        'type': RPCMessageType.STATUS,
        'status': 'running'
    })
    assert msg_mock.call_args[0][0] == '*Status:* `running`'


def test_warning_notification(default_conf, mocker) -> None:
    telegram, _, msg_mock = get_telegram_testobject(mocker, default_conf)
    telegram.send_msg({
        'type': RPCMessageType.WARNING,
        'status': 'message'
    })
    assert msg_mock.call_args[0][0] == '\N{WARNING SIGN} *Warning:* `message`'


def test_startup_notification(default_conf, mocker) -> None:
    telegram, _, msg_mock = get_telegram_testobject(mocker, default_conf)
    telegram.send_msg({
        'type': RPCMessageType.STARTUP,
        'status': '*Custom:* `Hello World`'
    })
    assert msg_mock.call_args[0][0] == '*Custom:* `Hello World`'


def test_send_msg_unknown_type(default_conf, mocker) -> None:
    telegram, _, _ = get_telegram_testobject(mocker, default_conf)
    with pytest.raises(NotImplementedError, match=r'Unknown message type: None'):
        telegram.send_msg({
            'type': None,
        })


@pytest.mark.parametrize('message_type,enter,enter_signal,leverage', [
    (RPCMessageType.BUY, 'Long', 'long_signal_01', None),
    (RPCMessageType.BUY, 'Long', 'long_signal_01', 2.0),
    (RPCMessageType.SHORT, 'Short', 'short_signal_01', 2.0)])
def test_send_msg_buy_notification_no_fiat(
        default_conf, mocker, message_type, enter, enter_signal, leverage) -> None:
    del default_conf['fiat_display_currency']
    telegram, _, msg_mock = get_telegram_testobject(mocker, default_conf)

    telegram.send_msg({
        'type': message_type,
        'enter_tag': enter_signal,
        'trade_id': 1,
        'exchange': 'Binance',
        'pair': 'ETH/BTC',
        'leverage': leverage,
        'limit': 1.099e-05,
        'order_type': 'limit',
        'stake_amount': 0.01465333,
        'stake_amount_fiat': 0.0,
        'stake_currency': 'BTC',
        'fiat_currency': None,
        'current_rate': 1.099e-05,
        'amount': 1333.3333333333335,
        'open_date': arrow.utcnow().shift(hours=-1)
    })
<<<<<<< HEAD
=======
    assert msg_mock.call_args[0][0] == ('\N{LARGE BLUE CIRCLE} *Binance:* Buying ETH/BTC (#1)\n'
                                        '*Buy Tag:* `buy_signal_01`\n'
                                        '*Amount:* `1333.33333333`\n'
                                        '*Open Rate:* `0.00001099`\n'
                                        '*Current Rate:* `0.00001099`\n'
                                        '*Total:* `(0.01465333 BTC)`')
>>>>>>> 5a4f30d1

    leverage_text = f'*Leverage:* `{leverage}`\n' if leverage and leverage != 1.0 else ''
    assert msg_mock.call_args[0][0] == (
        f'\N{LARGE BLUE CIRCLE} *Binance:* {enter} ETH/BTC (#1)\n'
        f'*Enter Tag:* `{enter_signal}`\n'
        '*Amount:* `1333.33333333`\n'
        f'{leverage_text}'
        '*Open Rate:* `0.00001099`\n'
        '*Current Rate:* `0.00001099`\n'
        '*Total:* `(0.00100000 BTC)`'
    )


@pytest.mark.parametrize('direction,enter_signal,leverage', [
    ('Long', 'long_signal_01', None),
    ('Long', 'long_signal_01', 1.0),
    ('Long', 'long_signal_01', 5.0),
    ('Short', 'short_signal_01', 2.0),
    ])
def test_send_msg_sell_notification_no_fiat(
        default_conf, mocker, direction, enter_signal, leverage) -> None:
    del default_conf['fiat_display_currency']
    telegram, _, msg_mock = get_telegram_testobject(mocker, default_conf)

    telegram.send_msg({
        'type': RPCMessageType.SELL,
        'trade_id': 1,
        'exchange': 'Binance',
        'pair': 'KEY/ETH',
        'gain': 'loss',
        'leverage': leverage,
        'direction': direction,
        'limit': 3.201e-05,
        'amount': 1333.3333333333335,
        'order_type': 'limit',
        'open_rate': 7.5e-05,
        'current_rate': 3.201e-05,
        'profit_amount': -0.05746268,
        'profit_ratio': -0.57405275,
        'stake_currency': 'ETH',
        'fiat_currency': 'USD',
        'enter_tag': enter_signal,
        'sell_reason': SellType.STOP_LOSS.value,
        'open_date': arrow.utcnow().shift(hours=-2, minutes=-35, seconds=-3),
        'close_date': arrow.utcnow(),
    })

    leverage_text = f'*Leverage:* `{leverage}`\n' if leverage and leverage != 1.0 else ''
    assert msg_mock.call_args[0][0] == (
        '\N{WARNING SIGN} *Binance:* Exiting KEY/ETH (#1)\n'
        '*Unrealized Profit:* `-57.41%`\n'
        f'*Enter Tag:* `{enter_signal}`\n'
        '*Exit Reason:* `stop_loss`\n'
        '*Duration:* `2:35:03 (155.1 min)`\n'
        f'*Direction:* `{direction}`\n'
        f'{leverage_text}'
        '*Amount:* `1333.33333333`\n'
        '*Open Rate:* `0.00007500`\n'
        '*Current Rate:* `0.00003201`\n'
        '*Close Rate:* `0.00003201`'
        )


@pytest.mark.parametrize('msg,expected', [
    ({'profit_percent': 20.1, 'sell_reason': 'roi'}, "\N{ROCKET}"),
    ({'profit_percent': 5.1, 'sell_reason': 'roi'}, "\N{ROCKET}"),
    ({'profit_percent': 2.56, 'sell_reason': 'roi'}, "\N{EIGHT SPOKED ASTERISK}"),
    ({'profit_percent': 1.0, 'sell_reason': 'roi'}, "\N{EIGHT SPOKED ASTERISK}"),
    ({'profit_percent': 0.0, 'sell_reason': 'roi'}, "\N{EIGHT SPOKED ASTERISK}"),
    ({'profit_percent': -5.0, 'sell_reason': 'stop_loss'}, "\N{WARNING SIGN}"),
    ({'profit_percent': -2.0, 'sell_reason': 'sell_signal'}, "\N{CROSS MARK}"),
])
def test__sell_emoji(default_conf, mocker, msg, expected):
    del default_conf['fiat_display_currency']

    telegram, _, _ = get_telegram_testobject(mocker, default_conf)

    assert telegram._get_sell_emoji(msg) == expected


def test_telegram__send_msg(default_conf, mocker, caplog) -> None:
    mocker.patch('freqtrade.rpc.telegram.Telegram._init', MagicMock())
    bot = MagicMock()
    telegram, _, _ = get_telegram_testobject(mocker, default_conf, mock=False)
    telegram._updater = MagicMock()
    telegram._updater.bot = bot

    telegram._config['telegram']['enabled'] = True
    telegram._send_msg('test')
    assert len(bot.method_calls) == 1

    # Test update
    query = MagicMock()
    telegram._send_msg('test', callback_path="DeadBeef", query=query, reload_able=True)
    edit_message_text = telegram._updater.bot.edit_message_text
    assert edit_message_text.call_count == 1
    assert "Updated: " in edit_message_text.call_args_list[0][1]['text']

    telegram._updater.bot.edit_message_text = MagicMock(side_effect=BadRequest("not modified"))
    telegram._send_msg('test', callback_path="DeadBeef", query=query)
    assert telegram._updater.bot.edit_message_text.call_count == 1
    assert not log_has_re(r"TelegramError: .*", caplog)

    telegram._updater.bot.edit_message_text = MagicMock(side_effect=BadRequest(""))
    telegram._send_msg('test2', callback_path="DeadBeef", query=query)
    assert telegram._updater.bot.edit_message_text.call_count == 1
    assert log_has_re(r"TelegramError: .*", caplog)

    telegram._updater.bot.edit_message_text = MagicMock(side_effect=TelegramError("DeadBEEF"))
    telegram._send_msg('test3', callback_path="DeadBeef", query=query)

    assert log_has_re(r"TelegramError: DeadBEEF! Giving up.*", caplog)


def test__send_msg_network_error(default_conf, mocker, caplog) -> None:
    mocker.patch('freqtrade.rpc.telegram.Telegram._init', MagicMock())
    bot = MagicMock()
    bot.send_message = MagicMock(side_effect=NetworkError('Oh snap'))
    telegram, _, _ = get_telegram_testobject(mocker, default_conf, mock=False)
    telegram._updater = MagicMock()
    telegram._updater.bot = bot

    telegram._config['telegram']['enabled'] = True
    telegram._send_msg('test')

    # Bot should've tried to send it twice
    assert len(bot.method_calls) == 2
    assert log_has('Telegram NetworkError: Oh snap! Trying one more time.', caplog)


def test__send_msg_keyboard(default_conf, mocker, caplog) -> None:
    mocker.patch('freqtrade.rpc.telegram.Telegram._init', MagicMock())
    bot = MagicMock()
    bot.send_message = MagicMock()
    freqtradebot = get_patched_freqtradebot(mocker, default_conf)
    rpc = RPC(freqtradebot)

    invalid_keys_list = [['/not_valid', '/profit'], ['/daily'], ['/alsoinvalid']]
    default_keys_list = [['/daily', '/profit', '/balance'],
                         ['/status', '/status table', '/performance'],
                         ['/count', '/start', '/stop', '/help']]
    default_keyboard = ReplyKeyboardMarkup(default_keys_list)

    custom_keys_list = [['/daily', '/stats', '/balance', '/profit', '/profit 5'],
                        ['/count', '/start', '/reload_config', '/help']]
    custom_keyboard = ReplyKeyboardMarkup(custom_keys_list)

    def init_telegram(freqtradebot):
        telegram = Telegram(rpc, default_conf)
        telegram._updater = MagicMock()
        telegram._updater.bot = bot
        return telegram

    # no keyboard in config -> default keyboard
    freqtradebot.config['telegram']['enabled'] = True
    telegram = init_telegram(freqtradebot)
    telegram._send_msg('test')
    used_keyboard = bot.send_message.call_args[1]['reply_markup']
    assert used_keyboard == default_keyboard

    # invalid keyboard in config -> default keyboard
    freqtradebot.config['telegram']['enabled'] = True
    freqtradebot.config['telegram']['keyboard'] = invalid_keys_list
    err_msg = re.escape("config.telegram.keyboard: Invalid commands for custom "
                        "Telegram keyboard: ['/not_valid', '/alsoinvalid']"
                        "\nvalid commands are: ") + r"*"
    with pytest.raises(OperationalException, match=err_msg):
        telegram = init_telegram(freqtradebot)

    # valid keyboard in config -> custom keyboard
    freqtradebot.config['telegram']['enabled'] = True
    freqtradebot.config['telegram']['keyboard'] = custom_keys_list
    telegram = init_telegram(freqtradebot)
    telegram._send_msg('test')
    used_keyboard = bot.send_message.call_args[1]['reply_markup']
    assert used_keyboard == custom_keyboard
    assert log_has("using custom keyboard from config.json: "
                   "[['/daily', '/stats', '/balance', '/profit', '/profit 5'], ['/count', "
                   "'/start', '/reload_config', '/help']]", caplog)<|MERGE_RESOLUTION|>--- conflicted
+++ resolved
@@ -1772,7 +1772,6 @@
     telegram, freqtradebot, msg_mock = get_telegram_testobject(mocker, default_conf)
 
     telegram.send_msg(msg)
-<<<<<<< HEAD
     leverage_text = f'*Leverage:* `{leverage}`\n' if leverage and leverage != 1.0 else ''
 
     assert msg_mock.call_args[0][0] == (
@@ -1782,17 +1781,8 @@
         f'{leverage_text}'
         '*Open Rate:* `0.00001099`\n'
         '*Current Rate:* `0.00001099`\n'
-        '*Total:* `(0.00100000 BTC, 12.345 USD)`'
-    )
-=======
-    assert msg_mock.call_args[0][0] \
-        == '\N{LARGE BLUE CIRCLE} *Binance:* Buying ETH/BTC (#1)\n' \
-           '*Buy Tag:* `buy_signal_01`\n' \
-           '*Amount:* `1333.33333333`\n' \
-           '*Open Rate:* `0.00001099`\n' \
-           '*Current Rate:* `0.00001099`\n' \
-           '*Total:* `(0.01465333 BTC, 180.895 USD)`'
->>>>>>> 5a4f30d1
+        '*Total:* `(0.01465333 BTC, 180.895 USD)`'
+    )
 
     freqtradebot.config['telegram']['notification_settings'] = {'buy': 'off'}
     caplog.clear()
@@ -1875,12 +1865,8 @@
         'enter_tag': enter_signal,
         'exchange': 'Binance',
         'pair': 'ETH/BTC',
-<<<<<<< HEAD
         'leverage': leverage,
-        'stake_amount': 0.001,
-=======
         'stake_amount': 0.01465333,
->>>>>>> 5a4f30d1
         # 'stake_amount_fiat': 0.0,
         'stake_currency': 'BTC',
         'fiat_currency': 'USD',
@@ -1888,7 +1874,6 @@
         'amount': 1333.3333333333335,
         'open_date': arrow.utcnow().shift(hours=-1)
     })
-<<<<<<< HEAD
     leverage_text = f'*Leverage:* `{leverage}`\n' if leverage != 1.0 else ''
     assert msg_mock.call_args[0][0] == (
         f'\N{CHECK MARK} *Binance:* {entered} ETH/BTC (#1)\n'
@@ -1896,17 +1881,8 @@
         '*Amount:* `1333.33333333`\n'
         f"{leverage_text}"
         '*Open Rate:* `0.00001099`\n'
-        '*Total:* `(0.00100000 BTC, 12.345 USD)`'
+        '*Total:* `(0.01465333 BTC, 180.895 USD)`'
         )
-=======
-
-    assert msg_mock.call_args[0][0] \
-        == '\N{CHECK MARK} *Binance:* Bought ETH/BTC (#1)\n' \
-           '*Buy Tag:* `buy_signal_01`\n' \
-           '*Amount:* `1333.33333333`\n' \
-           '*Open Rate:* `0.00001099`\n' \
-           '*Total:* `(0.01465333 BTC, 180.895 USD)`'
->>>>>>> 5a4f30d1
 
 
 def test_send_msg_sell_notification(default_conf, mocker) -> None:
@@ -2128,15 +2104,6 @@
         'amount': 1333.3333333333335,
         'open_date': arrow.utcnow().shift(hours=-1)
     })
-<<<<<<< HEAD
-=======
-    assert msg_mock.call_args[0][0] == ('\N{LARGE BLUE CIRCLE} *Binance:* Buying ETH/BTC (#1)\n'
-                                        '*Buy Tag:* `buy_signal_01`\n'
-                                        '*Amount:* `1333.33333333`\n'
-                                        '*Open Rate:* `0.00001099`\n'
-                                        '*Current Rate:* `0.00001099`\n'
-                                        '*Total:* `(0.01465333 BTC)`')
->>>>>>> 5a4f30d1
 
     leverage_text = f'*Leverage:* `{leverage}`\n' if leverage and leverage != 1.0 else ''
     assert msg_mock.call_args[0][0] == (
@@ -2146,7 +2113,7 @@
         f'{leverage_text}'
         '*Open Rate:* `0.00001099`\n'
         '*Current Rate:* `0.00001099`\n'
-        '*Total:* `(0.00100000 BTC)`'
+        '*Total:* `(0.01465333 BTC)`'
     )
 
 
